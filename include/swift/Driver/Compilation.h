--- conflicted
+++ resolved
@@ -89,20 +89,10 @@
     /// This data is used for cross-module module dependencies.
     fine_grained_dependencies::ModuleDepGraph depGraph;
 
-<<<<<<< HEAD
-    // this constructor is provided instead of relying on aggregate
-    // initialization to be compatible with C++20, as P1185 disallowed that for
-    // types with defaulted or deleted constructors
-    Result(bool hadAbnormalExit = false, int exitCode = 0,
-           fine_grained_dependencies::ModuleDepGraph&& depGraph = {})
-        : hadAbnormalExit{hadAbnormalExit}, exitCode{exitCode},
-          depGraph{std::move(depGraph)} {}
-=======
     Result(bool hadAbnormalExit, int exitCode,
            fine_grained_dependencies::ModuleDepGraph depGraph)
         : hadAbnormalExit(hadAbnormalExit), exitCode(exitCode),
-          depGraph(depGraph) {}
->>>>>>> 0798c058
+          depGraph(std::move(depGraph)) {}
 
     Result(const Result &) = delete;
     Result &operator=(const Result &) = delete;
