//===--- ASTContext.h - AST Context Object ----------------------*- C++ -*-===//
//
// This source file is part of the Swift.org open source project
//
// Copyright (c) 2014 - 2017 Apple Inc. and the Swift project authors
// Licensed under Apache License v2.0 with Runtime Library Exception
//
// See https://swift.org/LICENSE.txt for license information
// See https://swift.org/CONTRIBUTORS.txt for the list of Swift project authors
//
//===----------------------------------------------------------------------===//
//
// This file defines the ASTContext interface.
//
//===----------------------------------------------------------------------===//

#ifndef SWIFT_AST_ASTCONTEXT_H
#define SWIFT_AST_ASTCONTEXT_H

#include "swift/AST/Evaluator.h"
#include "swift/AST/GenericSignature.h"
#include "swift/AST/Identifier.h"
#include "swift/AST/SearchPathOptions.h"
#include "swift/AST/Type.h"
#include "swift/AST/TypeAlignments.h"
#include "swift/Basic/LangOptions.h"
#include "swift/Basic/Malloc.h"
#include "llvm/ADT/ArrayRef.h"
#include "llvm/ADT/DenseMap.h"
#include "llvm/ADT/IntrusiveRefCntPtr.h"
#include "llvm/ADT/MapVector.h"
#include "llvm/ADT/PointerIntPair.h"
#include "llvm/ADT/SetVector.h"
#include "llvm/ADT/SmallPtrSet.h"
#include "llvm/ADT/StringMap.h"
#include "llvm/ADT/TinyPtrVector.h"
#include "llvm/Support/Allocator.h"
#include "llvm/Support/DataTypes.h"
#include <functional>
#include <memory>
#include <utility>
#include <vector>

namespace clang {
  class Decl;
  class MacroInfo;
  class Module;
  class ObjCInterfaceDecl;
}

namespace swift {
  class AbstractFunctionDecl;
  class ASTContext;
  enum class Associativity : unsigned char;
  class AvailabilityContext;
  class BoundGenericType;
  class ClangModuleLoader;
  class ClangNode;
  class ConcreteDeclRef;
  class ConstructorDecl;
  class Decl;
  class DeclContext;
  class DefaultArgumentInitializer;
  class ExtensionDecl;
  class ForeignRepresentationInfo;
  class FuncDecl;
  class GenericContext;
  class InFlightDiagnostic;
  class IterableDeclContext;
  class LazyContextData;
  class LazyIterableDeclContextData;
  class LazyMemberLoader;
  class PatternBindingDecl;
  class PatternBindingInitializer;
  class SourceFile;
  class SourceLoc;
  class Type;
  class TypeVariableType;
  class TupleType;
  class FunctionType;
  class GenericSignatureBuilder;
  class ArchetypeType;
  class Identifier;
  class InheritedNameSet;
  class ModuleDecl;
  class ModuleLoader;
  class NominalTypeDecl;
  class NormalProtocolConformance;
  class OpaqueTypeDecl;
  class InheritedProtocolConformance;
  class SelfProtocolConformance;
  class SpecializedProtocolConformance;
  enum class ProtocolConformanceState;
  class Pattern;
  enum PointerTypeKind : unsigned;
  class PrecedenceGroupDecl;
  class TupleTypeElt;
  class EnumElementDecl;
  class ProtocolDecl;
  class SubstitutableType;
  class SourceManager;
  class ValueDecl;
  class DiagnosticEngine;
  class TypeChecker;
  class TypeCheckerDebugConsumer;
  struct RawComment;
  class DocComment;
  class SILBoxType;
  class TypeAliasDecl;
  class VarDecl;
  class UnifiedStatsReporter;
  class IndexSubset;

  enum class KnownProtocolKind : uint8_t;

namespace namelookup {
  class ImportCache;
}

namespace syntax {
  class SyntaxArena;
}

/// The arena in which a particular ASTContext allocation will go.
enum class AllocationArena {
  /// The permanent arena, which is tied to the lifetime of
  /// the ASTContext.
  ///
  /// All global declarations and types need to be allocated into this arena.
  /// At present, everything that is not a type involving a type variable is
  /// allocated in this arena.
  Permanent,
  /// The constraint solver's temporary arena, which is tied to the
  /// lifetime of a particular instance of the constraint solver.
  ///
  /// Any type involving a type variable is allocated in this arena.
  ConstraintSolver
};

/// Lists the set of "known" Foundation entities that are used in the
/// compiler.
///
/// While the names of Foundation types aren't likely to change in
/// Objective-C, their mapping into Swift can. Therefore, when
/// referring to names of Foundation entities in Swift, use this enum
/// and \c ASTContext::getSwiftName or \c ASTContext::getSwiftId.
enum class KnownFoundationEntity {
#define FOUNDATION_ENTITY(Name) Name,
#include "swift/AST/KnownFoundationEntities.def"
};

/// Retrieve the Foundation entity kind for the given Objective-C
/// entity name.
Optional<KnownFoundationEntity> getKnownFoundationEntity(StringRef name);

/// Introduces a new constraint checker arena, whose lifetime is
/// tied to the lifetime of this RAII object.
class ConstraintCheckerArenaRAII {
  ASTContext &Self;
  void *Data;

public:
  /// Introduces a new constraint checker arena, supplanting any
  /// existing constraint checker arena.
  ///
  /// \param self The ASTContext into which this constraint checker arena
  /// will be installed.
  ///
  /// \param allocator The allocator used for allocating any data that
  /// goes into the constraint checker arena.
  ConstraintCheckerArenaRAII(ASTContext &self,
                             llvm::BumpPtrAllocator &allocator);

  ConstraintCheckerArenaRAII(const ConstraintCheckerArenaRAII &) = delete;
  ConstraintCheckerArenaRAII(ConstraintCheckerArenaRAII &&) = delete;

  ConstraintCheckerArenaRAII &
  operator=(const ConstraintCheckerArenaRAII &) = delete;

  ConstraintCheckerArenaRAII &
  operator=(ConstraintCheckerArenaRAII &&) = delete;

  ~ConstraintCheckerArenaRAII();
};

class SILLayout; // From SIL

/// ASTContext - This object creates and owns the AST objects.
/// However, this class does more than just maintain context within an AST.
/// It is the closest thing to thread-local or compile-local storage in this
/// code base. Why? SourceKit uses this code with multiple threads per Unix
/// process. Each thread processes a different source file. Each thread has its
/// own instance of ASTContext, and that instance persists for the duration of
/// the thread, throughout all phases of the compilation. (The name "ASTContext"
/// is a bit of a misnomer here.) Why not use thread-local storage? This code
/// may use DispatchQueues and pthread-style TLS won't work with code that uses
/// DispatchQueues. Summary: if you think you need a global or static variable,
/// you probably need to put it here instead.

class ASTContext final {
  ASTContext(const ASTContext&) = delete;
  void operator=(const ASTContext&) = delete;

  ASTContext(LangOptions &langOpts, TypeCheckerOptions &typeckOpts,
             SearchPathOptions &SearchPathOpts, SourceManager &SourceMgr,
             DiagnosticEngine &Diags);

public:
  // Members that should only be used by ASTContext.cpp.
  struct Implementation;
  Implementation &getImpl() const;

  friend ConstraintCheckerArenaRAII;

  void operator delete(void *Data) throw();

  static ASTContext *get(LangOptions &langOpts, TypeCheckerOptions &typeckOpts,
                         SearchPathOptions &SearchPathOpts,
                         SourceManager &SourceMgr, DiagnosticEngine &Diags);
  ~ASTContext();

  /// Optional table of counters to report, nullptr when not collecting.
  ///
  /// This must be initialized early so that Allocate() doesn't try to access
  /// it before being set to null.
  UnifiedStatsReporter *Stats = nullptr;

  /// The language options used for translation.
  LangOptions &LangOpts;

  /// The type checker options.
  TypeCheckerOptions &TypeCheckerOpts;

  /// The search path options used by this AST context.
  SearchPathOptions &SearchPathOpts;

  /// The source manager object.
  SourceManager &SourceMgr;

  /// Diags - The diagnostics engine.
  DiagnosticEngine &Diags;

  /// The request-evaluator that is used to process various requests.
  Evaluator evaluator;

  /// The set of top-level modules we have loaded.
  /// This map is used for iteration, therefore it's a MapVector and not a
  /// DenseMap.
  llvm::MapVector<Identifier, ModuleDecl*> LoadedModules;

  /// The builtin module.
  ModuleDecl * const TheBuiltinModule;

  /// The standard library module.
  mutable ModuleDecl *TheStdlibModule = nullptr;

  /// The name of the standard library module "Swift".
  Identifier StdlibModuleName;

  /// The name of the SwiftShims module "SwiftShims".
  Identifier SwiftShimsModuleName;

  // Define the set of known identifiers.
#define IDENTIFIER_WITH_NAME(Name, IdStr) Identifier Id_##Name;
#include "swift/AST/KnownIdentifiers.def"

  /// A consumer of type checker debug output.
  std::unique_ptr<TypeCheckerDebugConsumer> TypeCheckerDebug;

  /// Cache for names of canonical GenericTypeParamTypes.
  mutable llvm::DenseMap<unsigned, Identifier>
    CanonicalGenericTypeParamTypeNames;

  /// Cache of remapped types (useful for diagnostics).
  llvm::StringMap<Type> RemappedTypes;

  /// The # of times we have performed typo correction.
  unsigned NumTypoCorrections = 0;

  /// The next auto-closure discriminator.  This needs to be preserved
  /// across invocations of both the parser and the type-checker.
  unsigned NextAutoClosureDiscriminator = 0;

private:
  /// The current generation number, which reflects the number of
  /// times that external modules have been loaded.
  ///
  /// Various places in the AST, such as the set of extensions associated with
  /// a nominal type, keep track of the generation number they saw and will
  /// automatically update when they are out of date.
  unsigned CurrentGeneration = 0;

  friend class Pattern;

  /// Mapping from patterns that store interface types that will be lazily
  /// resolved to contextual types, to the declaration context in which the
  /// pattern resides.
  llvm::DenseMap<const Pattern *, DeclContext *>
    DelayedPatternContexts;

  /// Cache of module names that fail the 'canImport' test in this context.
  llvm::SmallPtrSet<Identifier, 8> FailedModuleImportNames;
  
  /// Retrieve the allocator for the given arena.
  llvm::BumpPtrAllocator &
  getAllocator(AllocationArena arena = AllocationArena::Permanent) const;

public:
  /// Allocate - Allocate memory from the ASTContext bump pointer.
  void *Allocate(unsigned long bytes, unsigned alignment,
                 AllocationArena arena = AllocationArena::Permanent) const {
    if (bytes == 0)
      return nullptr;

    if (LangOpts.UseMalloc)
      return AlignedAlloc(bytes, alignment);

    if (arena == AllocationArena::Permanent && Stats)
      Stats->getFrontendCounters().NumASTBytesAllocated += bytes;
    return getAllocator(arena).Allocate(bytes, alignment);
  }

  template <typename T>
  T *Allocate(AllocationArena arena = AllocationArena::Permanent) const {
    T *res = (T *) Allocate(sizeof(T), alignof(T), arena);
    new (res) T();
    return res;
  }

  template <typename T>
  MutableArrayRef<T> AllocateUninitialized(unsigned NumElts,
              AllocationArena Arena = AllocationArena::Permanent) const {
    T *Data = (T *) Allocate(sizeof(T) * NumElts, alignof(T), Arena);
    return { Data, NumElts };
  }

  template <typename T>
  MutableArrayRef<T> Allocate(unsigned numElts,
              AllocationArena arena = AllocationArena::Permanent) const {
    T *res = (T *) Allocate(sizeof(T) * numElts, alignof(T), arena);
    for (unsigned i = 0; i != numElts; ++i)
      new (res+i) T();
    return {res, numElts};
  }

  /// Allocate a copy of the specified object.
  template <typename T>
  typename std::remove_reference<T>::type *AllocateObjectCopy(T &&t,
              AllocationArena arena = AllocationArena::Permanent) const {
    // This function cannot be named AllocateCopy because it would always win
    // overload resolution over the AllocateCopy(ArrayRef<T>).
    using TNoRef = typename std::remove_reference<T>::type;
    TNoRef *res = (TNoRef *) Allocate(sizeof(TNoRef), alignof(TNoRef), arena);
    new (res) TNoRef(std::forward<T>(t));
    return res;
  }

  template <typename T, typename It>
  T *AllocateCopy(It start, It end,
                  AllocationArena arena = AllocationArena::Permanent) const {
    T *res = (T*)Allocate(sizeof(T)*(end-start), alignof(T), arena);
    for (unsigned i = 0; start != end; ++start, ++i)
      new (res+i) T(*start);
    return res;
  }

  template<typename T, size_t N>
  MutableArrayRef<T> AllocateCopy(T (&array)[N],
      AllocationArena arena = AllocationArena::Permanent) const {
    return MutableArrayRef<T>(AllocateCopy<T>(array, array+N, arena), N);
  }

  template<typename T>
  MutableArrayRef<T> AllocateCopy(ArrayRef<T> array,
      AllocationArena arena = AllocationArena::Permanent) const {
    return MutableArrayRef<T>(AllocateCopy<T>(array.begin(),array.end(), arena),
                              array.size());
  }


  template<typename T>
  ArrayRef<T> AllocateCopy(const SmallVectorImpl<T> &vec,
      AllocationArena arena = AllocationArena::Permanent) const {
    return AllocateCopy(ArrayRef<T>(vec), arena);
  }

  template<typename T>
  MutableArrayRef<T>
  AllocateCopy(SmallVectorImpl<T> &vec,
               AllocationArena arena = AllocationArena::Permanent) const {
    return AllocateCopy(MutableArrayRef<T>(vec), arena);
  }

  StringRef AllocateCopy(StringRef Str,
                    AllocationArena arena = AllocationArena::Permanent) const {
    ArrayRef<char> Result =
        AllocateCopy(llvm::makeArrayRef(Str.data(), Str.size()), arena);
    return StringRef(Result.data(), Result.size());
  }

  template<typename T, typename Vector, typename Set>
  MutableArrayRef<T>
  AllocateCopy(llvm::SetVector<T, Vector, Set> setVector,
               AllocationArena arena = AllocationArena::Permanent) const {
    return MutableArrayRef<T>(AllocateCopy<T>(setVector.begin(),
                                              setVector.end(),
                                              arena),
                              setVector.size());
  }

  /// Retrive the syntax node memory manager for this context.
  llvm::IntrusiveRefCntPtr<syntax::SyntaxArena> getSyntaxArena() const;

  /// Set a new stats reporter.
  void setStatsReporter(UnifiedStatsReporter *stats);

private:
<<<<<<< HEAD
  /// Set the lazy resolver for this context.
  void setLazyResolver(LazyResolver *resolver);
  
  // get `<` or `==`
  FuncDecl *getBinaryComparisonOperatorIntDecl(StringRef op, FuncDecl **cached) const;
=======
  friend class TypeChecker;
>>>>>>> 4c2254b8

  void installGlobalTypeChecker(TypeChecker *TC);
public:
  /// Returns if semantic AST queries are enabled. This generally means module
  /// loading and name lookup can take place.
  bool areSemanticQueriesEnabled() const;

  /// Retrieve the global \c TypeChecker instance associated with this context.
  TypeChecker *getLegacyGlobalTypeChecker() const;

  /// getIdentifier - Return the uniqued and AST-Context-owned version of the
  /// specified string.
  Identifier getIdentifier(StringRef Str) const;

  /// Decide how to interpret two precedence groups.
  Associativity associateInfixOperators(PrecedenceGroupDecl *left,
                                        PrecedenceGroupDecl *right) const;

  /// Retrieve the declaration of Swift.Error.
  ProtocolDecl *getErrorDecl() const;
  CanType getExceptionType() const;
  
#define KNOWN_STDLIB_TYPE_DECL(NAME, DECL_CLASS, NUM_GENERIC_PARAMS) \
  /** Retrieve the declaration of Swift.NAME. */ \
  DECL_CLASS *get##NAME##Decl() const;
#include "swift/AST/KnownStdlibTypes.def"

  /// Retrieve the declaration of Swift.Optional<T>.Some.
  EnumElementDecl *getOptionalSomeDecl() const;
  
  /// Retrieve the declaration of Swift.Optional<T>.None.
  EnumElementDecl *getOptionalNoneDecl() const;

  /// Retrieve the declaration of the "pointee" property of a pointer type.
  VarDecl *getPointerPointeePropertyDecl(PointerTypeKind ptrKind) const;

  /// Retrieve the type Swift.AnyObject.
  CanType getAnyObjectType() const;

  /// Retrieve the type Swift.Never.
  CanType getNeverType() const;

#define KNOWN_OBJC_TYPE_DECL(MODULE, NAME, DECL_CLASS) \
  /** Retrieve the declaration of MODULE.NAME. */ \
  DECL_CLASS *get##NAME##Decl() const; \
\
  /** Retrieve the type of MODULE.NAME. */ \
  Type get##NAME##Type() const;
#include "swift/AST/KnownObjCTypes.def"

  // Declare accessors for the known declarations.
#define FUNC_DECL(Name, Id) \
  FuncDecl *get##Name() const;
#include "swift/AST/KnownDecls.def"

  /// Get the '+' function on two RangeReplaceableCollection.
  FuncDecl *getPlusFunctionOnRangeReplaceableCollection() const;

  /// Get the '+' function on two String.
  FuncDecl *getPlusFunctionOnString() const;

  /// Check whether the standard library provides all the correct
  /// intrinsic support for Optional<T>.
  ///
  /// If this is true, the four methods above all promise to return
  /// non-null.
  bool hasOptionalIntrinsics() const;

  /// Check whether the standard library provides all the correct
  /// intrinsic support for UnsafeMutablePointer<T> function arguments.
  ///
  /// If this is true, the methods getConvert*ToPointerArgument
  /// all promise to return non-null.
  bool hasPointerArgumentIntrinsics() const;

  /// Check whether the standard library provides all the correct
  /// intrinsic support for array literals.
  ///
  /// If this is true, the method getAllocateUninitializedArray
  /// promises to return non-null.
  bool hasArrayLiteralIntrinsics() const;

  /// Retrieve the declaration of Swift.Bool.init(_builtinBooleanLiteral:)
  ConcreteDeclRef getBoolBuiltinInitDecl() const;

  /// Retrieve the witness for init(_builtinIntegerLiteral:).
  ConcreteDeclRef getIntBuiltinInitDecl(NominalTypeDecl *intDecl) const;

  /// Retrieve the witness for init(_builtinFloatLiteral:).
  ConcreteDeclRef getFloatBuiltinInitDecl(NominalTypeDecl *floatDecl) const;

  /// Retrieve the witness for (_builtinStringLiteral:utf8CodeUnitCount:isASCII:).
  ConcreteDeclRef getStringBuiltinInitDecl(NominalTypeDecl *stringDecl) const;

  ConcreteDeclRef getBuiltinInitDecl(NominalTypeDecl *decl,
                                     KnownProtocolKind builtinProtocol,
                llvm::function_ref<DeclName (ASTContext &ctx)> initName) const;
  
  /// Retrieve the declaration of Swift.<(Int, Int) -> Bool.
  FuncDecl *getLessThanIntDecl() const;

  /// Retrieve the declaration of Swift.==(Int, Int) -> Bool.
  FuncDecl *getEqualIntDecl() const;

  /// Retrieve the declaration of Swift._hashValue<H>(for: H) -> Int.
  FuncDecl *getHashValueForDecl() const;

  /// Retrieve the declaration of Array.append(element:)
  FuncDecl *getArrayAppendElementDecl() const;

  /// Retrieve the declaration of
  /// Array.reserveCapacityForAppend(newElementsCount: Int)
  FuncDecl *getArrayReserveCapacityDecl() const;

  // Retrieve the declaration of Swift._stdlib_isOSVersionAtLeast.
  FuncDecl *getIsOSVersionAtLeastDecl() const;
  
  /// Look for the declaration with the given name within the
  /// Swift module.
  void lookupInSwiftModule(StringRef name,
                           SmallVectorImpl<ValueDecl *> &results) const;

  /// Retrieve a specific, known protocol.
  ProtocolDecl *getProtocol(KnownProtocolKind kind) const;
  
  /// Determine whether the given nominal type is one of the standard
  /// library or Cocoa framework types that is known to be bridged by another
  /// module's overlay, for layering or implementation detail reasons.
  bool isTypeBridgedInExternalModule(NominalTypeDecl *nominal) const;

  /// True if the given type is an Objective-C class that serves as the bridged
  /// object type for many Swift value types, meaning that the conversion from
  /// an object to a value is a conditional cast.
  bool isObjCClassWithMultipleSwiftBridgedTypes(Type t);

  /// Get the Objective-C type that a Swift type bridges to, if any.
  /// 
  /// \param dc The context in which bridging is occurring.
  /// \param type The Swift for which we are querying bridging behavior.
  /// \param bridgedValueType The specific value type that is bridged,
  /// which will usually by the same as \c type.
  Type getBridgedToObjC(const DeclContext *dc, Type type,
                        Type *bridgedValueType = nullptr) const;

  /// Determine whether the given Swift type is representable in a
  /// given foreign language.
  ForeignRepresentationInfo
  getForeignRepresentationInfo(NominalTypeDecl *nominal,
                               ForeignLanguage language,
                               const DeclContext *dc);

  /// Add a cleanup function to be called when the ASTContext is deallocated.
  void addCleanup(std::function<void(void)> cleanup);

  /// Add a cleanup to run the given object's destructor when the ASTContext is
  /// deallocated.
  template<typename T>
  void addDestructorCleanup(T &object) {
    addCleanup([&object]{ object.~T(); });
  }
  
  /// Get the runtime availability of the opaque types language feature for the target platform.
  AvailabilityContext getOpaqueTypeAvailability();

  /// Get the runtime availability of features introduced in the Swift 5.1
  /// compiler for the target platform.
  AvailabilityContext getSwift51Availability();

  /// Get the runtime availability of
  /// swift_getTypeByMangledNameInContextInMetadataState.
  AvailabilityContext getTypesInAbstractMetadataStateAvailability();


  //===--------------------------------------------------------------------===//
  // Diagnostics Helper functions
  //===--------------------------------------------------------------------===//

  bool hadError() const;
  
  //===--------------------------------------------------------------------===//
  // Type manipulation routines.
  //===--------------------------------------------------------------------===//

  // Builtin type and simple types that are used frequently.
  const CanType TheErrorType;             /// This is the ErrorType singleton.
  const CanType TheUnresolvedType;        /// This is the UnresolvedType singleton.
  const CanType TheEmptyTupleType;        /// This is '()', aka Void
  const CanType TheAnyType;               /// This is 'Any', the empty protocol composition
  const CanType TheNativeObjectType;      /// Builtin.NativeObject
  const CanType TheBridgeObjectType;      /// Builtin.BridgeObject
  const CanType TheRawPointerType;        /// Builtin.RawPointer
  const CanType TheUnsafeValueBufferType; /// Builtin.UnsafeValueBuffer
  const CanType TheSILTokenType;          /// Builtin.SILToken
  const CanType TheIntegerLiteralType;    /// Builtin.IntegerLiteralType
  
  const CanType TheIEEE32Type;            /// 32-bit IEEE floating point
  const CanType TheIEEE64Type;            /// 64-bit IEEE floating point
  
  // Target specific types.
  const CanType TheIEEE16Type;            /// 16-bit IEEE floating point
  const CanType TheIEEE80Type;            /// 80-bit IEEE floating point
  const CanType TheIEEE128Type;           /// 128-bit IEEE floating point
  const CanType ThePPC128Type;            /// 128-bit PowerPC 2xDouble
  
  /// Adds a search path to SearchPathOpts, unless it is already present.
  ///
  /// Does any proper bookkeeping to keep all module loaders up to date as well.
  void addSearchPath(StringRef searchPath, bool isFramework, bool isSystem);

  /// Adds a module loader to this AST context.
  ///
  /// \param loader The new module loader, which will be added after any
  ///               existing module loaders.
  /// \param isClang \c true if this module loader is responsible for loading
  ///                Clang modules, which are special-cased in some parts of the
  ///                compiler.
  /// \param isDWARF \c true if this module loader can load Clang modules
  ///                from DWARF.
  void addModuleLoader(std::unique_ptr<ModuleLoader> loader,
                       bool isClang = false, bool isDWARF = false);

  /// Load extensions to the given nominal type from the external
  /// module loaders.
  ///
  /// \param nominal The nominal type whose extensions should be loaded.
  ///
  /// \param previousGeneration The previous generation number. The AST already
  /// contains extensions loaded from any generation up to and including this
  /// one.
  void loadExtensions(NominalTypeDecl *nominal, unsigned previousGeneration);

  /// Load the methods within the given class that produce
  /// Objective-C class or instance methods with the given selector.
  ///
  /// \param classDecl The class in which we are searching for @objc methods.
  /// The search only considers this class and its extensions; not any
  /// superclasses.
  ///
  /// \param selector The selector to search for.
  ///
  /// \param isInstanceMethod Whether we are looking for an instance method
  /// (vs. a class method).
  ///
  /// \param previousGeneration The previous generation with which this
  /// callback was invoked. The list of methods will already contain all of
  /// the results from generations up and including \c previousGeneration.
  ///
  /// \param methods The list of @objc methods in this class that have this
  /// selector and are instance/class methods as requested. This list will be
  /// extended with any methods found in subsequent generations.
  void loadObjCMethods(ClassDecl *classDecl,
                       ObjCSelector selector,
                       bool isInstanceMethod,
                       unsigned previousGeneration,
                       llvm::TinyPtrVector<AbstractFunctionDecl *> &methods);

  /// Retrieve the Clang module loader for this ASTContext.
  ///
  /// If there is no Clang module loader, returns a null pointer.
  /// The loader is owned by the AST context.
  ClangModuleLoader *getClangModuleLoader() const;

  /// Retrieve the DWARF module loader for this ASTContext.
  ///
  /// If there is no Clang module loader, returns a null pointer.
  /// The loader is owned by the AST context.
  ClangModuleLoader *getDWARFModuleLoader() const;

  namelookup::ImportCache &getImportCache() const;

  /// Asks every module loader to verify the ASTs it has loaded.
  ///
  /// Does nothing in non-asserts (NDEBUG) builds.
  void verifyAllLoadedModules() const;

  /// Check whether the module with a given name can be imported without
  /// importing it.
  ///
  /// Note that even if this check succeeds, errors may still occur if the
  /// module is loaded in full.
  bool canImportModule(std::pair<Identifier, SourceLoc> ModulePath);

  /// \returns a module with a given name that was already loaded.  If the
  /// module was not loaded, returns nullptr.
  ModuleDecl *getLoadedModule(
      ArrayRef<std::pair<Identifier, SourceLoc>> ModulePath) const;

  ModuleDecl *getLoadedModule(Identifier ModuleName) const;

  /// Attempts to load a module into this ASTContext.
  ///
  /// If a module by this name has already been loaded, the existing module will
  /// be returned.
  ///
  /// \returns The requested module, or NULL if the module cannot be found.
  ModuleDecl *getModule(ArrayRef<std::pair<Identifier, SourceLoc>> ModulePath);

  ModuleDecl *getModuleByName(StringRef ModuleName);

  /// Returns the standard library module, or null if the library isn't present.
  ///
  /// If \p loadIfAbsent is true, the ASTContext will attempt to load the module
  /// if it hasn't been set yet.
  ModuleDecl *getStdlibModule(bool loadIfAbsent = false);

  ModuleDecl *getStdlibModule() const {
    return const_cast<ASTContext *>(this)->getStdlibModule(false);
  }

  /// Retrieve the current generation number, which reflects the
  /// number of times a module import has caused mass invalidation of
  /// lookup tables.
  ///
  /// Various places in the AST keep track of the generation numbers at which
  /// their own information is valid, such as the list of extensions associated
  /// with a nominal type.
  unsigned getCurrentGeneration() const { return CurrentGeneration; }

  /// Increase the generation number, implying that various lookup
  /// tables have been significantly altered by the introduction of a new
  /// module import.
  ///
  /// \returns the previous generation number.
  unsigned bumpGeneration() { return CurrentGeneration++; }

  /// Produce a "normal" conformance for a nominal type.
  NormalProtocolConformance *
  getConformance(Type conformingType,
                 ProtocolDecl *protocol,
                 SourceLoc loc,
                 DeclContext *dc,
                 ProtocolConformanceState state);

  /// Produce a self-conformance for the given protocol.
  SelfProtocolConformance *
  getSelfConformance(ProtocolDecl *protocol);

  /// A callback used to produce a diagnostic for an ill-formed protocol
  /// conformance that was type-checked before we're actually walking the
  /// conformance itself, along with a bit indicating whether this diagnostic
  /// produces an error.
  struct DelayedConformanceDiag {
    ValueDecl *Requirement;
    std::function<void()> Callback;
    bool IsError;
  };

  /// Check whether current context has any errors associated with
  /// ill-formed protocol conformances which haven't been produced yet.
  bool hasDelayedConformanceErrors() const;

  /// Add a delayed diagnostic produced while type-checking a
  /// particular protocol conformance.
  void addDelayedConformanceDiag(NormalProtocolConformance *conformance,
                                 DelayedConformanceDiag fn);

  /// Retrieve the delayed-conformance diagnostic callbacks for the
  /// given normal protocol conformance.
  std::vector<DelayedConformanceDiag>
  takeDelayedConformanceDiags(NormalProtocolConformance *conformance);

  /// Add delayed missing witnesses for the given normal protocol conformance.
  void addDelayedMissingWitnesses(NormalProtocolConformance *conformance,
                                  ArrayRef<ValueDecl*> witnesses);

  /// Retrieve the delayed missing witnesses for the given normal protocol
  /// conformance.
  std::vector<ValueDecl*>
  takeDelayedMissingWitnesses(NormalProtocolConformance *conformance);

  /// Produce a specialized conformance, which takes a generic
  /// conformance and substitutions written in terms of the generic
  /// conformance's signature.
  ///
  /// \param type The type for which we are retrieving the conformance.
  ///
  /// \param generic The generic conformance.
  ///
  /// \param substitutions The set of substitutions required to produce the
  /// specialized conformance from the generic conformance.
  ProtocolConformance *
  getSpecializedConformance(Type type,
                            ProtocolConformance *generic,
                            SubstitutionMap substitutions);

  /// Produce an inherited conformance, for subclasses of a type
  /// that already conforms to a protocol.
  ///
  /// \param type The type for which we are retrieving the conformance.
  ///
  /// \param inherited The inherited conformance.
  InheritedProtocolConformance *
  getInheritedConformance(Type type, ProtocolConformance *inherited);

  /// Get the lazy data for the given declaration.
  ///
  /// \param lazyLoader If non-null, the lazy loader to use when creating the
  /// lazy data. The pointer must either be null or be consistent
  /// across all calls for the same \p func.
  LazyContextData *getOrCreateLazyContextData(const DeclContext *decl,
                                              LazyMemberLoader *lazyLoader);

  /// Get the lazy iterable context for the given iterable declaration context.
  ///
  /// \param lazyLoader If non-null, the lazy loader to use when creating the
  /// iterable context data. The pointer must either be null or be consistent
  /// across all calls for the same \p idc.
  LazyIterableDeclContextData *getOrCreateLazyIterableContextData(
                                              const IterableDeclContext *idc,
                                              LazyMemberLoader *lazyLoader);

  /// Access the side cache for property wrapper backing property types,
  /// used because TypeChecker::typeCheckBinding() needs somewhere to stash
  /// the backing property type.
  Type getSideCachedPropertyWrapperBackingPropertyType(VarDecl *var) const;
  void setSideCachedPropertyWrapperBackingPropertyType(VarDecl *var,
                                                        Type type);
  
  /// Returns memory usage of this ASTContext.
  size_t getTotalMemory() const;
  
  /// Returns memory used exclusively by constraint solver.
  size_t getSolverMemory() const;

  /// Retrieve the Swift name for the given Foundation entity, where
  /// "NS" prefix stripping will apply under omit-needless-words.
  StringRef getSwiftName(KnownFoundationEntity kind);

  /// Retrieve the Swift identifier for the given Foundation entity, where
  /// "NS" prefix stripping will apply under omit-needless-words.
  Identifier getSwiftId(KnownFoundationEntity kind) {
    return getIdentifier(getSwiftName(kind));
  }

  /// Populate \p names with visible top level module names.
  /// This guarantees that resulted \p names doesn't have duplicated names.
  void getVisibleTopLevelModuleNames(SmallVectorImpl<Identifier> &names) const;

  /// Whether to perform typo correction given the pre-configured correction limit.
  /// Increments \c NumTypoCorrections then checks this against the limit in
  /// the language options.
  bool shouldPerformTypoCorrection();
  
private:
  /// Register the given generic signature builder to be used as the canonical
  /// generic signature builder for the given signature, if we don't already
  /// have one.
  void registerGenericSignatureBuilder(GenericSignature sig,
                                       GenericSignatureBuilder &&builder);
  friend class GenericSignatureBuilder;

public:
  /// Retrieve or create the stored generic signature builder for the given
  /// canonical generic signature and module.
  GenericSignatureBuilder *getOrCreateGenericSignatureBuilder(
                                                     CanGenericSignature sig);

  /// Retrieve a generic signature with a single unconstrained type parameter,
  /// like `<T>`.
  CanGenericSignature getSingleGenericParameterSignature() const;

  /// Retrieve a generic signature with a single type parameter conforming
  /// to the given existential type.
  CanGenericSignature getExistentialSignature(CanType existential,
                                              ModuleDecl *mod);

  GenericSignature getOverrideGenericSignature(const ValueDecl *base,
                                               const ValueDecl *derived);

  enum class OverrideGenericSignatureReqCheck {
    /// Base method's generic requirements are satisifed by derived method
    BaseReqSatisfiedByDerived,

    /// Derived method's generic requirements are satisifed by base method
    DerivedReqSatisfiedByBase
  };

  bool overrideGenericSignatureReqsSatisfied(
      const ValueDecl *base, const ValueDecl *derived,
      const OverrideGenericSignatureReqCheck direction);

  /// Whether our effective Swift version is at least 'major'.
  ///
  /// This is usually the check you want; for example, when introducing
  /// a new language feature which is only visible in Swift 5, you would
  /// check for isSwiftVersionAtLeast(5).
  bool isSwiftVersionAtLeast(unsigned major, unsigned minor = 0) const {
    return LangOpts.isSwiftVersionAtLeast(major, minor);
  }

  /// Check whether it's important to respect access control restrictions
  /// in current context.
  bool isAccessControlDisabled() const {
    return !LangOpts.EnableAccessControl;
  }

  /// Each kind and SourceFile has its own cache for a Type.
  Type &getDefaultTypeRequestCache(SourceFile *, KnownProtocolKind);

private:
  friend Decl;
  Optional<RawComment> getRawComment(const Decl *D);
  void setRawComment(const Decl *D, RawComment RC);

  Optional<StringRef> getBriefComment(const Decl *D);
  void setBriefComment(const Decl *D, StringRef Comment);

  friend TypeBase;
  friend ArchetypeType;
  friend OpaqueTypeDecl;

  /// Provide context-level uniquing for SIL lowered type layouts and boxes.
  friend SILLayout;
  friend SILBoxType;
};

} // end namespace swift

#endif<|MERGE_RESOLUTION|>--- conflicted
+++ resolved
@@ -415,15 +415,13 @@
   void setStatsReporter(UnifiedStatsReporter *stats);
 
 private:
-<<<<<<< HEAD
   /// Set the lazy resolver for this context.
   void setLazyResolver(LazyResolver *resolver);
   
   // get `<` or `==`
   FuncDecl *getBinaryComparisonOperatorIntDecl(StringRef op, FuncDecl **cached) const;
-=======
+  
   friend class TypeChecker;
->>>>>>> 4c2254b8
 
   void installGlobalTypeChecker(TypeChecker *TC);
 public:
