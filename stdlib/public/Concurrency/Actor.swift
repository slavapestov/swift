--- conflicted
+++ resolved
@@ -47,27 +47,15 @@
 @_silgen_name("swift_defaultActor_destroy")
 public func _defaultActorDestroy(_ actor: AnyObject)
 
-<<<<<<< HEAD
-/// FIXME: only exists for the quick-and-dirty MainActor implementation.
 @available(SwiftStdlib 5.5, *)
-@_silgen_name("swift_MainActor_register")
-fileprivate func _registerMainActor(actor: AnyObject)
-
-/// A singleton actor whose executor is equivalent to 
-/// \c DispatchQueue.main, which is the main dispatch queue.
-@available(SwiftStdlib 5.5, *)
-@globalActor public actor MainActor {
-=======
-@available(macOS 9999, iOS 9999, watchOS 9999, tvOS 9999, *)
 @_silgen_name("swift_task_enqueueMainExecutor")
 @usableFromInline
 internal func _enqueueOnMain(_ job: UnownedJob)
 
 /// A singleton actor whose executor is equivalent to 
 /// \c DispatchQueue.main, which is the main dispatch queue.
-@available(macOS 9999, iOS 9999, watchOS 9999, tvOS 9999, *)
+@available(SwiftStdlib 5.5, *)
 @globalActor public final actor MainActor: SerialExecutor {
->>>>>>> 7853a47b
   public static let shared = MainActor()
 
   @inlinable
@@ -87,7 +75,7 @@
 }
 
 // Used by the concurrency runtime
-@available(macOS 9999, iOS 9999, watchOS 9999, tvOS 9999, *)
+@available(SwiftStdlib 5.5, *)
 extension SerialExecutor {
   @_silgen_name("_swift_task_getMainExecutor")
   internal func _getMainExecutor() -> UnownedSerialExecutor {
