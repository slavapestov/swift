//===----------------------------------------------------------------------===//
//
// This source file is part of the Swift.org open source project
//
// Copyright (c) 2014 - 2016 Apple Inc. and the Swift project authors
// Licensed under Apache License v2.0 with Runtime Library Exception
//
// See http://swift.org/LICENSE.txt for license information
// See http://swift.org/CONTRIBUTORS.txt for the list of Swift project authors
//
//===----------------------------------------------------------------------===//

/// A stdlib-internal protocol modeled by the intrinsic pointer types,
/// UnsafeMutablePointer, UnsafePointer, and
/// AutoreleasingUnsafeMutablePointer.
public protocol _Pointer {
  /// The underlying raw pointer value.
  var _rawValue: Builtin.RawPointer { get }

  /// Construct a pointer from a raw value.
  init(_ _rawValue: Builtin.RawPointer)
}

/// Derive a pointer argument from a convertible pointer type.
@_transparent
@warn_unused_result
public // COMPILER_INTRINSIC
func _convertPointerToPointerArgument<
  FromPointer : _Pointer,
  ToPointer : _Pointer
>(from: FromPointer) -> ToPointer {
  return ToPointer(from._rawValue)
}

/// Derive a pointer argument from the address of an inout parameter.
@_transparent
@warn_unused_result
public // COMPILER_INTRINSIC
func _convertInOutToPointerArgument<
  ToPointer : _Pointer
>(from: Builtin.RawPointer) -> ToPointer {
  return ToPointer(from)
}

/// Derive a pointer argument from an inout array parameter.
@_transparent
@warn_unused_result
public // COMPILER_INTRINSIC
func _convertMutableArrayToPointerArgument<
  FromElement,
<<<<<<< HEAD
  ToPointer : _Pointer
>(inout a: [FromElement]) -> (AnyObject?, ToPointer) {
=======
  ToPointer: _PointerType
>(a: inout [FromElement]) -> (AnyObject?, ToPointer) {
>>>>>>> f7b90b86
  // TODO: Putting a canary at the end of the array in checked builds might
  // be a good idea

  // Call reserve to force contiguous storage.
  a.reserveCapacity(0)
  _stdlibAssert(a._baseAddressIfContiguous != nil || a.isEmpty)

  return (a._owner, ToPointer(a._baseAddressIfContiguous._rawValue))
}

/// Derive a pointer argument from a value array parameter.
@_transparent
@warn_unused_result
public // COMPILER_INTRINSIC
func _convertConstArrayToPointerArgument<
  FromElement,
  ToPointer : _Pointer
>(arr: [FromElement]) -> (AnyObject?, ToPointer) {
  let (owner, raw) = arr._cPointerArgs()
  return (owner, ToPointer(raw))
}

/// Derive a UTF-8 pointer argument from a value string parameter.
@_transparent
@warn_unused_result
public // COMPILER_INTRINSIC
func _convertConstStringToUTF8PointerArgument<
  ToPointer : _Pointer
>(str: String) -> (AnyObject?, ToPointer) {
  // Convert the UTF-8 representation to a null-terminated array.
  var utf8 = Array(str.utf8)
  utf8.append(0)
  // Extract the owner and pointer from the array.
  let (owner, raw) = utf8._cPointerArgs()
  return (owner, ToPointer(raw))
}<|MERGE_RESOLUTION|>--- conflicted
+++ resolved
@@ -48,13 +48,8 @@
 public // COMPILER_INTRINSIC
 func _convertMutableArrayToPointerArgument<
   FromElement,
-<<<<<<< HEAD
   ToPointer : _Pointer
->(inout a: [FromElement]) -> (AnyObject?, ToPointer) {
-=======
-  ToPointer: _PointerType
 >(a: inout [FromElement]) -> (AnyObject?, ToPointer) {
->>>>>>> f7b90b86
   // TODO: Putting a canary at the end of the array in checked builds might
   // be a good idea
 
