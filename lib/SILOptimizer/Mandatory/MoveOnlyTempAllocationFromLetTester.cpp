//===--- MoveOnlyTempAllocationFromLetTester.cpp --------------------------===//
//
// This source file is part of the Swift.org open source project
//
// Copyright (c) 2014 - 2023 Apple Inc. and the Swift project authors
// Licensed under Apache License v2.0 with Runtime Library Exception
//
// See https://swift.org/LICENSE.txt for license information
// See https://swift.org/CONTRIBUTORS.txt for the list of Swift project authors
//
//===----------------------------------------------------------------------===//
///
/// \file A simple tester for the utility function
/// eliminateTemporaryAllocationsFromLet that allows us to write separate SIL
/// test cases for the utility.
///
//===----------------------------------------------------------------------===//

#define DEBUG_TYPE "sil-move-only-checker"

#include "MoveOnlyAddressCheckerUtils.h"
#include "MoveOnlyDiagnostics.h"
#include "MoveOnlyUtils.h"

#include "swift/SILOptimizer/PassManager/Passes.h"
#include "swift/SILOptimizer/PassManager/Transforms.h"

using namespace swift;
using namespace swift::siloptimizer;

namespace {

struct MoveOnlyTempAllocationFromLetTester : SILFunctionTransform {
  void run() override {
    auto *fn = getFunction();

    // Only run this pass if the move only language feature is enabled.
    if (!fn->getASTContext().supportsMoveOnlyTypes())
      return;

    // Don't rerun diagnostics on deserialized functions.
    if (getFunction()->wasDeserializedCanonical())
      return;

    assert(fn->getModule().getStage() == SILStage::Raw &&
           "Should only run on Raw SIL");

    LLVM_DEBUG(llvm::dbgs()
               << "===> MoveOnlyTempAllocationFromLetTester. Visiting: "
               << fn->getName() << '\n');

<<<<<<< HEAD
    llvm::SmallSetVector<MarkMustCheckInst *, 32> moveIntroducersToProcess;
=======
    SmallSetVector<MarkUnresolvedNonCopyableValueInst *, 32>
        moveIntroducersToProcess;
>>>>>>> ed046e5e
    DiagnosticEmitter diagnosticEmitter(getFunction());

    unsigned diagCount = diagnosticEmitter.getDiagnosticCount();
    searchForCandidateAddressMarkUnresolvedNonCopyableValueInsts(
        getFunction(), moveIntroducersToProcess, diagnosticEmitter);

    // Return early if we emitted a diagnostic.
    if (diagCount != diagnosticEmitter.getDiagnosticCount())
      return;

    bool madeChange = false;
    while (!moveIntroducersToProcess.empty()) {
      auto *next = moveIntroducersToProcess.pop_back_val();
      madeChange |= eliminateTemporaryAllocationsFromLet(next);
    }

    if (madeChange)
      invalidateAnalysis(SILAnalysis::InvalidationKind::Instructions);
  }
};

} // namespace

SILTransform *swift::createMoveOnlyTempAllocationFromLetTester() {
  return new MoveOnlyTempAllocationFromLetTester();
}<|MERGE_RESOLUTION|>--- conflicted
+++ resolved
@@ -49,12 +49,8 @@
                << "===> MoveOnlyTempAllocationFromLetTester. Visiting: "
                << fn->getName() << '\n');
 
-<<<<<<< HEAD
-    llvm::SmallSetVector<MarkMustCheckInst *, 32> moveIntroducersToProcess;
-=======
-    SmallSetVector<MarkUnresolvedNonCopyableValueInst *, 32>
+    llvm::SmallSetVector<MarkUnresolvedNonCopyableValueInst *, 32>
         moveIntroducersToProcess;
->>>>>>> ed046e5e
     DiagnosticEmitter diagnosticEmitter(getFunction());
 
     unsigned diagCount = diagnosticEmitter.getDiagnosticCount();
