//===--- ConstraintSystem.h - Constraint-based Type Checking ----*- C++ -*-===//
//
// This source file is part of the Swift.org open source project
//
// Copyright (c) 2014 - 2018 Apple Inc. and the Swift project authors
// Licensed under Apache License v2.0 with Runtime Library Exception
//
// See https://swift.org/LICENSE.txt for license information
// See https://swift.org/CONTRIBUTORS.txt for the list of Swift project authors
//
//===----------------------------------------------------------------------===//
//
// This file provides the constraint-based type checker, anchored by the
// \c ConstraintSystem class, which provides type checking and type
// inference for expressions.
//
//===----------------------------------------------------------------------===//
#ifndef SWIFT_SEMA_CONSTRAINT_SYSTEM_H
#define SWIFT_SEMA_CONSTRAINT_SYSTEM_H

#include "CSFix.h"
#include "Constraint.h"
#include "ConstraintGraph.h"
#include "ConstraintGraphScope.h"
#include "ConstraintLocator.h"
#include "OverloadChoice.h"
#include "TypeChecker.h"
#include "swift/AST/ASTVisitor.h"
#include "swift/AST/ASTWalker.h"
#include "swift/AST/NameLookup.h"
#include "swift/AST/PropertyWrappers.h"
#include "swift/AST/TypeCheckerDebugConsumer.h"
#include "swift/AST/Types.h"
#include "swift/Basic/Debug.h"
#include "swift/Basic/LLVM.h"
#include "swift/Basic/OptionSet.h"
#include "llvm/ADT/PointerUnion.h"
#include "llvm/ADT/STLExtras.h"
#include "llvm/ADT/SetOperations.h"
#include "llvm/ADT/SetVector.h"
#include "llvm/ADT/SmallPtrSet.h"
#include "llvm/ADT/ilist.h"
#include "llvm/Support/ErrorHandling.h"
#include "llvm/Support/Timer.h"
#include "llvm/Support/raw_ostream.h"
#include <cstddef>
#include <functional>

namespace swift {

class Expr;

namespace constraints {

class ConstraintGraph;
class ConstraintGraphNode;
class ConstraintSystem;

} // end namespace constraints

} // end namespace swift

/// Allocate memory within the given constraint system.
void *operator new(size_t bytes, swift::constraints::ConstraintSystem& cs,
                   size_t alignment = 8);

namespace swift {

namespace constraints {

/// A handle that holds the saved state of a type variable, which
/// can be restored.
class SavedTypeVariableBinding {
  /// The type variable that we saved the state of.
  TypeVariableType *TypeVar;

  /// The saved type variable options.
  unsigned Options;

  /// The parent or fixed type.
  llvm::PointerUnion<TypeVariableType *, TypeBase *> ParentOrFixed;

public:
  explicit SavedTypeVariableBinding(TypeVariableType *typeVar);

  /// Restore the state of the type variable to the saved state.
  void restore();
};

/// A set of saved type variable bindings.
using SavedTypeVariableBindings = SmallVector<SavedTypeVariableBinding, 16>;

class ConstraintLocator;

/// Describes a conversion restriction or a fix.
struct RestrictionOrFix {
  union {
    ConversionRestrictionKind Restriction;
    ConstraintFix *TheFix;
  };
  bool IsRestriction;

public:
  RestrictionOrFix(ConversionRestrictionKind restriction)
  : Restriction(restriction), IsRestriction(true) { }

  RestrictionOrFix(ConstraintFix *fix) : TheFix(fix), IsRestriction(false) {}

  Optional<ConversionRestrictionKind> getRestriction() const {
    if (IsRestriction)
      return Restriction;

    return None;
  }

  Optional<ConstraintFix *> getFix() const {
    if (!IsRestriction)
      return TheFix;

    return None;
  }
};


class ExpressionTimer {
  Expr* E;
  ASTContext &Context;
  llvm::TimeRecord StartTime;

  bool PrintDebugTiming;
  bool PrintWarning;

public:
  ExpressionTimer(Expr *E, ConstraintSystem &CS);

  ~ExpressionTimer();

  unsigned getWarnLimit() const {
    return Context.TypeCheckerOpts.WarnLongExpressionTypeChecking;
  }
  llvm::TimeRecord startedAt() const { return StartTime; }

  /// Return the elapsed process time (including fractional seconds)
  /// as a double.
  double getElapsedProcessTimeInFractionalSeconds() const {
    llvm::TimeRecord endTime = llvm::TimeRecord::getCurrentTime(false);

    return endTime.getProcessTime() - StartTime.getProcessTime();
  }

  // Disable emission of warnings about expressions that take longer
  // than the warning threshold.
  void disableWarning() { PrintWarning = false; }

  bool isExpired(unsigned thresholdInMillis) const {
    auto elapsed = getElapsedProcessTimeInFractionalSeconds();
    return unsigned(elapsed) > thresholdInMillis;
  }
};

} // end namespace constraints

/// Options that describe how a type variable can be used.
enum TypeVariableOptions {
  /// Whether the type variable can be bound to an lvalue type or not.
  TVO_CanBindToLValue = 0x01,

  /// Whether the type variable can be bound to an inout type or not.
  TVO_CanBindToInOut = 0x02,

  /// Whether the type variable can be bound to a non-escaping type or not.
  TVO_CanBindToNoEscape = 0x04,

  /// Whether the type variable can be bound to a hole type or not.
  TVO_CanBindToHole = 0x08,

  /// Whether a more specific deduction for this type variable implies a
  /// better solution to the constraint system.
  TVO_PrefersSubtypeBinding = 0x10,
};

/// The implementation object for a type variable used within the
/// constraint-solving type checker.
///
/// The implementation object for a type variable contains information about
/// the type variable, where it was generated, what protocols it must conform
/// to, what specific types it might be and, eventually, the fixed type to
/// which it is assigned.
class TypeVariableType::Implementation {
  /// The locator that describes where this type variable was generated.
  constraints::ConstraintLocator *locator;

  /// Either the parent of this type variable within an equivalence
  /// class of type variables, or the fixed type to which this type variable
  /// type is bound.
  llvm::PointerUnion<TypeVariableType *, TypeBase *> ParentOrFixed;

  /// The corresponding node in the constraint graph.
  constraints::ConstraintGraphNode *GraphNode = nullptr;

  ///  Index into the list of type variables, as used by the
  ///  constraint graph.
  unsigned GraphIndex;

  friend class constraints::SavedTypeVariableBinding;

public:
  /// Retrieve the type variable associated with this implementation.
  TypeVariableType *getTypeVariable() {
    return reinterpret_cast<TypeVariableType *>(this) - 1;
  }

  /// Retrieve the type variable associated with this implementation.
  const TypeVariableType *getTypeVariable() const {
    return reinterpret_cast<const TypeVariableType *>(this) - 1;
  }

  explicit Implementation(constraints::ConstraintLocator *locator,
                          unsigned options)
    : locator(locator), ParentOrFixed(getTypeVariable()) {
    getTypeVariable()->Bits.TypeVariableType.Options = options;
  }

  /// Retrieve the unique ID corresponding to this type variable.
  unsigned getID() const { return getTypeVariable()->getID(); }

  unsigned getRawOptions() const {
    return getTypeVariable()->Bits.TypeVariableType.Options;
  }

  void setRawOptions(unsigned bits) {
    getTypeVariable()->Bits.TypeVariableType.Options = bits;
    assert(getTypeVariable()->Bits.TypeVariableType.Options == bits
           && "Trucation");
  }

  /// Whether this type variable can bind to an lvalue type.
  bool canBindToLValue() const { return getRawOptions() & TVO_CanBindToLValue; }

  /// Whether this type variable can bind to an inout type.
  bool canBindToInOut() const { return getRawOptions() & TVO_CanBindToInOut; }

  /// Whether this type variable can bind to an inout type.
  bool canBindToNoEscape() const { return getRawOptions() & TVO_CanBindToNoEscape; }

  /// Whether this type variable can bind to a hole type.
  bool canBindToHole() const { return getRawOptions() & TVO_CanBindToHole; }

  /// Whether this type variable prefers a subtype binding over a supertype
  /// binding.
  bool prefersSubtypeBinding() const {
    return getRawOptions() & TVO_PrefersSubtypeBinding;
  }

  /// Retrieve the corresponding node in the constraint graph.
  constraints::ConstraintGraphNode *getGraphNode() const { return GraphNode; }

  /// Set the corresponding node in the constraint graph.
  void setGraphNode(constraints::ConstraintGraphNode *newNode) { 
    GraphNode = newNode; 
  }

  /// Retrieve the index into the constraint graph's list of type variables.
  unsigned getGraphIndex() const { 
    assert(GraphNode && "Graph node isn't set");
    return GraphIndex;
  }

  /// Set the index into the constraint graph's list of type variables.
  void setGraphIndex(unsigned newIndex) {
    GraphIndex = newIndex;
  }
  
  /// Check whether this type variable either has a representative that
  /// is not itself or has a fixed type binding.
  bool hasRepresentativeOrFixed() const {
    // If we have a fixed type, we're done.
    if (!ParentOrFixed.is<TypeVariableType *>())
      return true;

    // Check whether the representative is different from our own type
    // variable.
    return ParentOrFixed.get<TypeVariableType *>() != getTypeVariable();
  }

  /// Record the current type-variable binding.
  void recordBinding(constraints::SavedTypeVariableBindings &record) {
    record.push_back(constraints::SavedTypeVariableBinding(getTypeVariable()));
  }

  /// Retrieve the locator describing where this type variable was
  /// created.
  constraints::ConstraintLocator *getLocator() const {
    return locator;
  }

  /// Retrieve the generic parameter opened by this type variable.
  GenericTypeParamType *getGenericParameter() const;

  /// Determine whether this type variable represents a closure type.
  bool isClosureType() const;

  /// Determine whether this type variable represents a closure result type.
  bool isClosureResultType() const;

  /// Retrieve the representative of the equivalence class to which this
  /// type variable belongs.
  ///
  /// \param record The record of changes made by retrieving the representative,
  /// which can happen due to path compression. If null, path compression is
  /// not performed.
  TypeVariableType *
  getRepresentative(constraints::SavedTypeVariableBindings *record) {
    // Find the representative type variable.
    auto result = getTypeVariable();
    Implementation *impl = this;
    while (impl->ParentOrFixed.is<TypeVariableType *>()) {
      // Extract the representative.
      auto nextTV = impl->ParentOrFixed.get<TypeVariableType *>();
      if (nextTV == result)
        break;

      result = nextTV;
      impl = &nextTV->getImpl();
    }

    if (impl == this || !record)
      return result;

    // Perform path compression.
    impl = this;
    while (impl->ParentOrFixed.is<TypeVariableType *>()) {
      // Extract the representative.
      auto nextTV = impl->ParentOrFixed.get<TypeVariableType *>();
      if (nextTV == result)
        break;

      // Record the state change.
      impl->recordBinding(*record);

      impl->ParentOrFixed = result;
      impl = &nextTV->getImpl();
    }

    return result;
  }

  /// Merge the equivalence class of this type variable with the
  /// equivalence class of another type variable.
  ///
  /// \param other The type variable to merge with.
  ///
  /// \param record The record of state changes.
  void mergeEquivalenceClasses(TypeVariableType *other,
                               constraints::SavedTypeVariableBindings *record) {
    // Merge the equivalence classes corresponding to these two type
    // variables. Always merge 'up' the constraint stack, because it is simpler.
    if (getID() > other->getImpl().getID()) {
      other->getImpl().mergeEquivalenceClasses(getTypeVariable(), record);
      return;
    }

    auto otherRep = other->getImpl().getRepresentative(record);
    if (record)
      otherRep->getImpl().recordBinding(*record);
    otherRep->getImpl().ParentOrFixed = getTypeVariable();

    if (canBindToLValue() && !otherRep->getImpl().canBindToLValue()) {
      if (record)
        recordBinding(*record);
      getTypeVariable()->Bits.TypeVariableType.Options &= ~TVO_CanBindToLValue;
    }

    if (canBindToInOut() && !otherRep->getImpl().canBindToInOut()) {
      if (record)
        recordBinding(*record);
      getTypeVariable()->Bits.TypeVariableType.Options &= ~TVO_CanBindToInOut;
    }

    if (canBindToNoEscape() && !otherRep->getImpl().canBindToNoEscape()) {
      if (record)
        recordBinding(*record);
      getTypeVariable()->Bits.TypeVariableType.Options &= ~TVO_CanBindToNoEscape;
    }
  }

  /// Retrieve the fixed type that corresponds to this type variable,
  /// if there is one.
  ///
  /// \returns the fixed type associated with this type variable, or a null
  /// type if there is no fixed type.
  ///
  /// \param record The record of changes made by retrieving the representative,
  /// which can happen due to path compression. If null, path compression is
  /// not performed.
  Type getFixedType(constraints::SavedTypeVariableBindings *record) {
    // Find the representative type variable.
    auto rep = getRepresentative(record);
    Implementation &repImpl = rep->getImpl();

    // Return the bound type if there is one, otherwise, null.
    return repImpl.ParentOrFixed.dyn_cast<TypeBase *>();
  }

  /// Assign a fixed type to this equivalence class.
  void assignFixedType(Type type,
                       constraints::SavedTypeVariableBindings *record) {
    assert((!getFixedType(0) || getFixedType(0)->isEqual(type)) &&
           "Already has a fixed type!");
    auto rep = getRepresentative(record);
    if (record)
      rep->getImpl().recordBinding(*record);
    rep->getImpl().ParentOrFixed = type.getPointer();
  }

  void setCanBindToLValue(constraints::SavedTypeVariableBindings *record,
                          bool enabled) {
    auto &impl = getRepresentative(record)->getImpl();
    if (record)
      impl.recordBinding(*record);

    if (enabled)
      impl.getTypeVariable()->Bits.TypeVariableType.Options |=
          TVO_CanBindToLValue;
    else
      impl.getTypeVariable()->Bits.TypeVariableType.Options &=
          ~TVO_CanBindToLValue;
  }

  void setCanBindToNoEscape(constraints::SavedTypeVariableBindings *record,
                            bool enabled) {
    auto &impl = getRepresentative(record)->getImpl();
    if (record)
      impl.recordBinding(*record);

    if (enabled)
      impl.getTypeVariable()->Bits.TypeVariableType.Options |=
          TVO_CanBindToNoEscape;
    else
      impl.getTypeVariable()->Bits.TypeVariableType.Options &=
          ~TVO_CanBindToNoEscape;
  }

  void enableCanBindToHole(constraints::SavedTypeVariableBindings *record) {
    auto &impl = getRepresentative(record)->getImpl();
    if (record)
      impl.recordBinding(*record);

    impl.getTypeVariable()->Bits.TypeVariableType.Options |= TVO_CanBindToHole;
  }

  /// Print the type variable to the given output stream.
  void print(llvm::raw_ostream &OS);
};

namespace constraints {

/// The result of comparing two constraint systems that are a solutions
/// to the given set of constraints.
enum class SolutionCompareResult {
  /// The two solutions are incomparable, because, e.g., because one
  /// solution has some better decisions and some worse decisions than the
  /// other.
  Incomparable,
  /// The two solutions are identical.
  Identical,
  /// The first solution is better than the second.
  Better,
  /// The second solution is better than the first.
  Worse
};

/// An overload that has been selected in a particular solution.
///
/// A selected overload captures the specific overload choice (e.g., a
/// particular declaration) as well as the type to which the reference to the
/// declaration was opened, which may involve type variables.
struct SelectedOverload {
  /// The overload choice.
  const OverloadChoice choice;

  /// The opened type of the base of the reference to this overload, if
  /// we're referencing a member.
  const Type openedFullType;

  /// The opened type produced by referring to this overload.
  const Type openedType;

  /// The type that this overload binds. Note that this may differ from
  /// openedType, for example it will include any IUO unwrapping that has taken
  /// place.
  const Type boundType;
};

/// Provides information about the application of a function argument to a
/// parameter.
class FunctionArgApplyInfo {
  Expr *ArgListExpr;
  Expr *ArgExpr;
  unsigned ArgIdx;
  Type ArgType;

  unsigned ParamIdx;

  Type FnInterfaceType;
  FunctionType *FnType;
  const ValueDecl *Callee;

public:
  FunctionArgApplyInfo(Expr *argListExpr, Expr *argExpr, unsigned argIdx,
                       Type argType, unsigned paramIdx, Type fnInterfaceType,
                       FunctionType *fnType, const ValueDecl *callee)
      : ArgListExpr(argListExpr), ArgExpr(argExpr), ArgIdx(argIdx),
        ArgType(argType), ParamIdx(paramIdx), FnInterfaceType(fnInterfaceType),
        FnType(fnType), Callee(callee) {}

  /// \returns The argument being applied.
  Expr *getArgExpr() const { return ArgExpr; }

  /// \returns The position of the argument, starting at 1.
  unsigned getArgPosition() const { return ArgIdx + 1; }

  /// \returns The position of the parameter, starting at 1.
  unsigned getParamPosition() const { return ParamIdx + 1; }

  /// \returns The type of the argument being applied, including any generic
  /// substitutions.
  ///
  /// \param withSpecifier Whether to keep the inout or @lvalue specifier of
  /// the argument, if any.
  Type getArgType(bool withSpecifier = false) const {
    return withSpecifier ? ArgType : ArgType->getWithoutSpecifierType();
  }

  /// \returns The label for the argument being applied.
  Identifier getArgLabel() const {
    if (auto *te = dyn_cast<TupleExpr>(ArgListExpr))
      return te->getElementName(ArgIdx);

    assert(isa<ParenExpr>(ArgListExpr));
    return Identifier();
  }

  /// \returns A textual description of the argument suitable for diagnostics.
  /// For an argument with an unambiguous label, this will the label. Otherwise
  /// it will be its position in the argument list.
  StringRef getArgDescription(SmallVectorImpl<char> &scratch) const {
    llvm::raw_svector_ostream stream(scratch);

    // Use the argument label only if it's unique within the argument list.
    auto argLabel = getArgLabel();
    auto useArgLabel = [&]() -> bool {
      if (argLabel.empty())
        return false;

      if (auto *te = dyn_cast<TupleExpr>(ArgListExpr))
        return llvm::count(te->getElementNames(), argLabel) == 1;

      return false;
    };

    if (useArgLabel()) {
      stream << "'";
      stream << argLabel;
      stream << "'";
    } else {
      stream << "#";
      stream << getArgPosition();
    }
    return StringRef(scratch.data(), scratch.size());
  }

  /// \returns The interface type for the function being applied. Note that this
  /// may not a function type, for example it could be a generic parameter.
  Type getFnInterfaceType() const { return FnInterfaceType; }

  /// \returns The function type being applied, including any generic
  /// substitutions.
  FunctionType *getFnType() const { return FnType; }

  /// \returns The callee for the application.
  const ValueDecl *getCallee() const { return Callee; }

private:
  Type getParamTypeImpl(AnyFunctionType *fnTy,
                        bool lookThroughAutoclosure) const {
    auto param = fnTy->getParams()[ParamIdx];
    auto paramTy = param.getPlainType();
    if (lookThroughAutoclosure && param.isAutoClosure())
      paramTy = paramTy->castTo<FunctionType>()->getResult();
    return paramTy;
  }

public:
  /// \returns The type of the parameter which the argument is being applied to,
  /// including any generic substitutions.
  ///
  /// \param lookThroughAutoclosure Whether an @autoclosure () -> T parameter
  /// should be treated as being of type T.
  Type getParamType(bool lookThroughAutoclosure = true) const {
    return getParamTypeImpl(FnType, lookThroughAutoclosure);
  }

  /// \returns The interface type of the parameter which the argument is being
  /// applied to.
  ///
  /// \param lookThroughAutoclosure Whether an @autoclosure () -> T parameter
  /// should be treated as being of type T.
  Type getParamInterfaceType(bool lookThroughAutoclosure = true) const {
    auto interfaceFnTy = FnInterfaceType->getAs<AnyFunctionType>();
    if (!interfaceFnTy) {
      // If the interface type isn't a function, then just return the resolved
      // parameter type.
      return getParamType(lookThroughAutoclosure)->mapTypeOutOfContext();
    }
    return getParamTypeImpl(interfaceFnTy, lookThroughAutoclosure);
  }

  /// \returns The flags of the parameter which the argument is being applied
  /// to.
  ParameterTypeFlags getParameterFlags() const {
    return FnType->getParams()[ParamIdx].getParameterFlags();
  }

  ParameterTypeFlags getParameterFlagsAtIndex(unsigned idx) const {
    return FnType->getParams()[idx].getParameterFlags();
  }
};

/// Describes an aspect of a solution that affects its overall score, i.e., a
/// user-defined conversions.
enum ScoreKind {
  // These values are used as indices into a Score value.

  /// A fix needs to be applied to the source.
  SK_Fix,
  /// A reference to an @unavailable declaration.
  SK_Unavailable,
  /// A use of a disfavored overload.
  SK_DisfavoredOverload,
  /// An implicit force of an implicitly unwrapped optional value.
  SK_ForceUnchecked,
  /// A user-defined conversion.
  SK_UserConversion,
  /// A non-trivial function conversion.
  SK_FunctionConversion,
  /// A literal expression bound to a non-default literal type.
  SK_NonDefaultLiteral,
  /// An implicit upcast conversion between collection types.
  SK_CollectionUpcastConversion,
  /// A value-to-optional conversion.
  SK_ValueToOptional,
  /// A conversion to an empty existential type ('Any' or '{}').
  SK_EmptyExistentialConversion,
  /// A key path application subscript.
  SK_KeyPathSubscript,
  /// A conversion from a string, array, or inout to a pointer.
  SK_ValueToPointerConversion,

  SK_LastScoreKind = SK_ValueToPointerConversion,
};

/// The number of score kinds.
const unsigned NumScoreKinds = SK_LastScoreKind + 1;

/// Describes what happened when a function builder transform was applied
/// to a particular closure.
struct AppliedBuilderTransform {
  /// The builder type that was applied to the closure.
  Type builderType;

  /// The result type of the body, to which the returned expression will be
  /// converted.
  Type bodyResultType;

  /// An expression whose value has been recorded for later use.
  struct RecordedExpr {
    /// The temporary value that captures the value of the expression, if
    /// there is one.
    VarDecl *temporaryVar;

    /// The expression that results from generating constraints with this
    /// particular builder.
    Expr *generatedExpr;
  };

  /// A mapping from expressions whose values are captured by the builder
  /// to information about the temporary variable capturing the
  llvm::DenseMap<Expr *, RecordedExpr> capturedExprs;

  /// A mapping from statements to a pair containing the implicit variable
  /// declaration that captures the result of that expression, and the
  /// set of expressions that can be used to produce a value for that
  /// variable.
  llvm::DenseMap<Stmt *, std::pair<VarDecl *, llvm::TinyPtrVector<Expr *>>>
      capturedStmts;

  /// The return expression, capturing the last value to be emitted.
  Expr *returnExpr = nullptr;
};

/// Describes the fixed score of a solution to the constraint system.
struct Score {
  unsigned Data[NumScoreKinds] = {};

  friend Score &operator+=(Score &x, const Score &y) {
    for (unsigned i = 0; i != NumScoreKinds; ++i) {
      x.Data[i] += y.Data[i];
    }
    return x;
  }

  friend Score operator+(const Score &x, const Score &y) {
    Score result;
    for (unsigned i = 0; i != NumScoreKinds; ++i) {
      result.Data[i] = x.Data[i] + y.Data[i];
    }
    return result;
  }

  friend Score operator-(const Score &x, const Score &y) {
    Score result;
    for (unsigned i = 0; i != NumScoreKinds; ++i) {
      result.Data[i] = x.Data[i] - y.Data[i];
    }
    return result;
  }

  friend Score &operator-=(Score &x, const Score &y) {
    for (unsigned i = 0; i != NumScoreKinds; ++i) {
      x.Data[i] -= y.Data[i];
    }
    return x;
  }

  friend bool operator==(const Score &x, const Score &y) {
    for (unsigned i = 0; i != NumScoreKinds; ++i) {
      if (x.Data[i] != y.Data[i])
        return false;
    }

    return true;
  }

  friend bool operator!=(const Score &x, const Score &y) {
    return !(x == y);
  }

  friend bool operator<(const Score &x, const Score &y) {
    for (unsigned i = 0; i != NumScoreKinds; ++i) {
      if (x.Data[i] < y.Data[i])
        return true;

      if (x.Data[i] > y.Data[i])
        return false;
    }

    return false;
  }

  friend bool operator<=(const Score &x, const Score &y) {
    return !(y < x);
  }

  friend bool operator>(const Score &x, const Score &y) {
    return y < x;
  }

  friend bool operator>=(const Score &x, const Score &y) {
    return !(x < y);
  }

};

/// An AST node that can gain type information while solving.
using TypedNode =
<<<<<<< HEAD
    llvm::PointerUnion<const Expr *, const TypeLoc *,
                       const VarDecl *>;
=======
    llvm::PointerUnion4<const Expr *, const TypeLoc *,
                        const VarDecl *, const Pattern *>;
>>>>>>> f4cef571

/// Display a score.
llvm::raw_ostream &operator<<(llvm::raw_ostream &out, const Score &score);

/// Describes a dependent type that has been opened to a particular type
/// variable.
using OpenedType = std::pair<GenericTypeParamType *, TypeVariableType *>;

using OpenedTypeMap =
    llvm::DenseMap<GenericTypeParamType *, TypeVariableType *>;

/// Describes contextual type information about a particular expression
/// within a constraint system.
struct ContextualTypeInfo {
  TypeLoc typeLoc;
  ContextualTypePurpose purpose;

  Type getType() const { return typeLoc.getType(); }
};

/// A complete solution to a constraint system.
///
/// A solution to a constraint system consists of type variable bindings to
/// concrete types for every type variable that is used in the constraint
/// system along with a set of mappings from each constraint locator
/// involving an overload set to the selected overload.
class Solution {
  /// The constraint system this solution solves.
  ConstraintSystem *constraintSystem;

  /// The fixed score for this solution.
  Score FixedScore;

public:
  /// Create a solution for the given constraint system.
  Solution(ConstraintSystem &cs, const Score &score)
    : constraintSystem(&cs), FixedScore(score) {}

  // Solution is a non-copyable type for performance reasons.
  Solution(const Solution &other) = delete;
  Solution &operator=(const Solution &other) = delete;

  Solution(Solution &&other) = default;
  Solution &operator=(Solution &&other) = default;

  size_t getTotalMemory() const;

  /// Retrieve the constraint system that this solution solves.
  ConstraintSystem &getConstraintSystem() const { return *constraintSystem; }

  /// The set of type bindings.
  llvm::DenseMap<TypeVariableType *, Type> typeBindings;
  
  /// The set of overload choices along with their types.
  llvm::DenseMap<ConstraintLocator *, SelectedOverload> overloadChoices;

  /// The set of constraint restrictions used to arrive at this restriction,
  /// which informs constraint application.
  llvm::DenseMap<std::pair<CanType, CanType>, ConversionRestrictionKind>
    ConstraintRestrictions;

  /// The list of fixes that need to be applied to the initial expression
  /// to make the solution work.
  llvm::SmallVector<ConstraintFix *, 4> Fixes;

  /// The set of disjunction choices used to arrive at this solution,
  /// which informs constraint application.
  llvm::DenseMap<ConstraintLocator *, unsigned> DisjunctionChoices;

  /// The set of opened types for a given locator.
  llvm::DenseMap<ConstraintLocator *, ArrayRef<OpenedType>> OpenedTypes;

  /// The opened existential type for a given locator.
  llvm::DenseMap<ConstraintLocator *, OpenedArchetypeType *>
    OpenedExistentialTypes;

  /// The locators of \c Defaultable constraints whose defaults were used.
  llvm::SmallPtrSet<ConstraintLocator *, 2> DefaultedConstraints;

  /// The node -> type mappings introduced by this solution.
  llvm::MapVector<TypedNode, Type> addedNodeTypes;

  /// Contextual types introduced by this solution.
  std::vector<std::pair<const Expr *, ContextualTypeInfo>> contextualTypes;

  std::vector<std::pair<ConstraintLocator *, ProtocolConformanceRef>>
      Conformances;

  /// The set of functions that have been transformed by a function builder.
  llvm::MapVector<AnyFunctionRef, AppliedBuilderTransform>
      functionBuilderTransformed;

  /// Simplify the given type by substituting all occurrences of
  /// type variables for their fixed types.
  Type simplifyType(Type type) const;

  /// Coerce the given expression to the given type.
  ///
  /// This operation cannot fail.
  ///
  /// \param expr The expression to coerce.
  /// \param toType The type to coerce the expression to.
  /// \param locator Locator used to describe the location of this expression.
  ///
  /// \param typeFromPattern Optionally, the caller can specify the pattern
  /// from where the toType is derived, so that we can deliver better fixit.
  ///
  /// \returns the coerced expression, which will have type \c ToType.
  Expr *coerceToType(Expr *expr, Type toType,
                     ConstraintLocator *locator,
                     Optional<Pattern*> typeFromPattern = None) const;

  /// Compute the set of substitutions for a generic signature opened at the
  /// given locator.
  ///
  /// \param sig The generic signature.
  ///
  /// \param locator The locator that describes where the substitutions came
  /// from.
  SubstitutionMap computeSubstitutions(GenericSignature sig,
                                       ConstraintLocator *locator) const;

  /// Resolves the contextual substitutions for a reference to a declaration
  /// at a given locator.
  ConcreteDeclRef
  resolveConcreteDeclRef(ValueDecl *decl, ConstraintLocator *locator) const;

  /// Return the disjunction choice for the given constraint location.
  unsigned getDisjunctionChoice(ConstraintLocator *locator) const {
    assert(DisjunctionChoices.count(locator));
    return DisjunctionChoices.find(locator)->second;
  }

  /// Retrieve the fixed score of this solution
  const Score &getFixedScore() const { return FixedScore; }

  /// Retrieve the fixed score of this solution
  Score &getFixedScore() { return FixedScore; }

  /// Retrieve the fixed type for the given type variable.
  Type getFixedType(TypeVariableType *typeVar) const;

  /// Try to resolve the given locator to a declaration within this
  /// solution. Note that this only returns a decl for a direct reference such
  /// as \c x.foo and will not return a decl for \c x.foo().
  ConcreteDeclRef resolveLocatorToDecl(ConstraintLocator *locator) const;

  /// Retrieve the overload choice associated with the given
  /// locator.
  SelectedOverload getOverloadChoice(ConstraintLocator *locator) const {
    return *getOverloadChoiceIfAvailable(locator);
  }

  /// Retrieve the overload choice associated with the given
  /// locator.
  Optional<SelectedOverload>
  getOverloadChoiceIfAvailable(ConstraintLocator *locator) const {
    auto known = overloadChoices.find(locator);
    if (known != overloadChoices.end())
      return known->second;
    return None;
  }

  /// Retrieve a fully-resolved protocol conformance at the given locator
  /// and with the given protocol.
  ProtocolConformanceRef resolveConformance(ConstraintLocator *locator,
                                            ProtocolDecl *proto);

  ConstraintLocator *getCalleeLocator(ConstraintLocator *locator,
                                      bool lookThroughApply = true) const;

  Type getType(const Expr *E) const;

  void setExprTypes(Expr *expr) const;

  /// Retrieve the type of the given node, as recorded in this solution.
  Type getType(TypedNode node) const {
    auto known = addedNodeTypes.find(node);
    assert(known != addedNodeTypes.end());
    return known->second;
  }

  SWIFT_DEBUG_DUMP;

  /// Dump this solution.
  void dump(raw_ostream &OS) const LLVM_ATTRIBUTE_USED;
};

/// Describes the differences between several solutions to the same
/// constraint system.
class SolutionDiff {
public:
  /// A difference between two overloads.
  struct OverloadDiff {
    /// The locator that describes where the overload comes from.
    ConstraintLocator *locator;

    /// The choices that each solution made.
    SmallVector<OverloadChoice, 2> choices;
  };

  /// The differences between the overload choices between the
  /// solutions.
  SmallVector<OverloadDiff, 4> overloads;

  /// Compute the differences between the given set of solutions.
  ///
  /// \param solutions The set of solutions.
  explicit SolutionDiff(ArrayRef<Solution> solutions);
};

/// An intrusive, doubly-linked list of constraints.
using ConstraintList = llvm::ilist<Constraint>;

enum class ConstraintSystemFlags {
  /// Whether we allow the solver to attempt fixes to the system.
  AllowFixes = 0x01,
  
  /// If set, this is going to prevent constraint system from erasing all
  /// discovered solutions except the best one.
  ReturnAllDiscoveredSolutions = 0x04,

  /// Set if the client wants diagnostics suppressed.
  SuppressDiagnostics = 0x08,

  /// If set, the client wants a best-effort solution to the constraint system,
  /// but can tolerate a solution where all of the constraints are solved, but
  /// not all type variables have been determined.  In this case, the constraint
  /// system is not applied to the expression AST, but the ConstraintSystem is
  /// left in-tact.
  AllowUnresolvedTypeVariables = 0x10,

  /// If set, constraint system always reuses type of pre-typechecked
  /// expression, and doesn't dig into its subexpressions.
  ReusePrecheckedType = 0x20,
  
  /// FIXME(diagnostics): Once diagnostics are completely switched to new
  /// framework, this flag could be removed as obsolete.
  ///
  /// If set, this identifies constraint system as being used to re-typecheck
  /// one of the sub-expressions as part of the expression diagnostics, which
  /// is attempting to narrow down failure location.
  SubExpressionDiagnostics = 0x80,
};

/// Options that affect the constraint system as a whole.
using ConstraintSystemOptions = OptionSet<ConstraintSystemFlags>;

/// This struct represents the results of a member lookup of
struct MemberLookupResult {
  enum {
    /// This result indicates that we cannot begin to solve this, because the
    /// base expression is a type variable.
    Unsolved,
    
    /// This result indicates that the member reference is erroneous, but was
    /// already diagnosed.  Don't emit another error.
    ErrorAlreadyDiagnosed,
    
    /// This result indicates that the lookup produced candidate lists,
    /// potentially of viable results, potentially of error candidates, and
    /// potentially empty lists, indicating that there were no matches.
    HasResults
  } OverallResult;
  
  /// This is a list of viable candidates that were matched.
  ///
  SmallVector<OverloadChoice, 4> ViableCandidates;
  
  /// If there is a favored candidate in the viable list, this indicates its
  /// index.
  unsigned FavoredChoice = ~0U;
  
  
  /// This enum tracks reasons why a candidate is not viable.
  enum UnviableReason {
    /// This uses a type like Self in its signature that cannot be used on an
    /// existential box.
    UR_UnavailableInExistential,

    /// This is an instance member being accessed through something of metatype
    /// type.
    UR_InstanceMemberOnType,

    /// This is a static/class member being accessed through an instance.
    UR_TypeMemberOnInstance,

    /// This is a mutating member, being used on an rvalue.
    UR_MutatingMemberOnRValue,

    /// The getter for this subscript or computed property is mutating and we
    /// only have an rvalue base.  This is more specific than the former one.
    UR_MutatingGetterOnRValue,

    /// The member is inaccessible (e.g. a private member in another file).
    UR_Inaccessible,

    /// This is a `WritableKeyPath` being used to look up read-only member,
    /// used in situations involving dynamic member lookup via keypath,
    /// because it's not known upfront what access capability would the
    /// member have.
    UR_WritableKeyPathOnReadOnlyMember,

    /// This is a `ReferenceWritableKeyPath` being used to look up mutating
    /// member, used in situations involving dynamic member lookup via keypath,
    /// because it's not known upfront what access capability would the
    /// member have.
    UR_ReferenceWritableKeyPathOnMutatingMember,

    /// This is a KeyPath whose root type is AnyObject
    UR_KeyPathWithAnyObjectRootType
  };

  /// This is a list of considered (but rejected) candidates, along with a
  /// reason for their rejection. Split into separate collections to make
  /// it easier to use in conjunction with viable candidates.
  SmallVector<OverloadChoice, 4> UnviableCandidates;
  SmallVector<UnviableReason, 4> UnviableReasons;

  /// Mark this as being an already-diagnosed error and return itself.
  MemberLookupResult &markErrorAlreadyDiagnosed() {
    OverallResult = ErrorAlreadyDiagnosed;
    return *this;
  }
  
  void addViable(OverloadChoice candidate) {
    ViableCandidates.push_back(candidate);
  }
  
  void addUnviable(OverloadChoice candidate, UnviableReason reason) {
    UnviableCandidates.push_back(candidate);
    UnviableReasons.push_back(reason);
  }

  Optional<unsigned> getFavoredIndex() const {
    return (FavoredChoice == ~0U) ? Optional<unsigned>() : FavoredChoice;
  }
};

/// Stores the required methods for @dynamicCallable types.
struct DynamicCallableMethods {
  llvm::DenseSet<FuncDecl *> argumentsMethods;
  llvm::DenseSet<FuncDecl *> keywordArgumentsMethods;

  void addArgumentsMethod(FuncDecl *method) {
    argumentsMethods.insert(method);
  }

  void addKeywordArgumentsMethod(FuncDecl *method) {
    keywordArgumentsMethods.insert(method);
  }

  /// Returns true if type defines either of the @dynamicCallable
  /// required methods. Returns false iff type does not satisfy @dynamicCallable
  /// requirements.
  bool isValid() const {
    return !argumentsMethods.empty() || !keywordArgumentsMethods.empty();
  }
};

/// Describes the target to which a constraint system's solution can be
/// applied.
class SolutionApplicationTarget {
  enum class Kind {
    expression,
    function
  } kind;

  union {
    struct {
      /// The expression being type-checked.
      Expr *expression;

      /// The declaration context in which the expression is being
      /// type-checked.
      DeclContext *dc;

      /// The purpose of the contextual type.
      ContextualTypePurpose contextualPurpose;

      /// The type to which the expression should be converted.
      TypeLoc convertType;

      /// When initializing a pattern from the expression, this is the
      /// pattern.
      Pattern *pattern;

      /// The variable to which property wrappers have been applied, if
      /// this is an initialization involving a property wrapper.
      VarDecl *wrappedVar;

      /// Whether the expression result will be discarded at the end.
      bool isDiscarded;
    } expression;

    struct {
      AnyFunctionRef function;
      BraceStmt *body;
    } function;
  };

  // If the pattern contains a single variable that has an attached
  // property wrapper, set up the initializer expression to initialize
  // the backing storage.
  void maybeApplyPropertyWrapper();

public:
  SolutionApplicationTarget(Expr *expr, DeclContext *dc,
                            ContextualTypePurpose contextualPurpose,
                            Type convertType, bool isDiscarded)
      : SolutionApplicationTarget(expr, dc, contextualPurpose,
                                  TypeLoc::withoutLoc(convertType),
                                  isDiscarded) { }

  SolutionApplicationTarget(Expr *expr, DeclContext *dc,
                            ContextualTypePurpose contextualPurpose,
                            TypeLoc convertType, bool isDiscarded);

  SolutionApplicationTarget(AnyFunctionRef fn)
      : SolutionApplicationTarget(fn, fn.getBody()) { }

  SolutionApplicationTarget(AnyFunctionRef fn, BraceStmt *body) {
    kind = Kind::function;
    function.function = fn;
    function.body = body;
  }

  /// Form a target for the initialization of a pattern from an expression.
  static SolutionApplicationTarget forInitialization(
      Expr *initializer, DeclContext *dc, Type patternType, Pattern *pattern);

  Expr *getAsExpr() const {
    switch (kind) {
    case Kind::expression:
      return expression.expression;

    case Kind::function:
      return nullptr;
    }
  }

  DeclContext *getDeclContext() const {
    switch (kind) {
    case Kind::expression:
      return expression.dc;

    case Kind::function:
      return function.function.getAsDeclContext();
    }
  }

  ContextualTypePurpose getExprContextualTypePurpose() const {
    assert(kind == Kind::expression);
    return expression.contextualPurpose;
  }

  Type getExprContextualType() const {
    return getExprContextualTypeLoc().getType();
  }

  TypeLoc getExprContextualTypeLoc() const {
    assert(kind == Kind::expression);

    // For an @autoclosure parameter, the conversion type is
    // the result of the function type.
    if (FunctionType *autoclosureParamType = getAsAutoclosureParamType()) {
      return TypeLoc(expression.convertType.getTypeRepr(),
                     autoclosureParamType->getResult());
    }

    return expression.convertType;
  }

  /// Retrieve the type to which an expression should be converted, or
  /// a NULL type if no conversion constraint should be generated.
  Type getExprConversionType() const {
    if (contextualTypeIsOnlyAHint())
      return Type();
    return getExprContextualType();
  }

  /// Returns the autoclosure parameter type, or \c nullptr if the
  /// expression has a different kind of context.
  FunctionType *getAsAutoclosureParamType() const {
    assert(kind == Kind::expression);
    if (expression.contextualPurpose == CTP_AutoclosureDefaultParameter)
      return expression.convertType.getType()->castTo<FunctionType>();
    return nullptr;
  }

  void setExprConversionType(Type type) {
    assert(kind == Kind::expression);
    expression.convertType = TypeLoc::withoutLoc(type);
  }

  void setExprConversionTypeLoc(TypeLoc type) {
    assert(kind == Kind::expression);
    expression.convertType = type;
  }

  /// For a pattern initialization target, retrieve the pattern.
  Pattern *getInitializationPattern() const {
    assert(kind == Kind::expression);
    assert(expression.contextualPurpose == CTP_Initialization);
    return expression.pattern;
  }

  /// Whether this is an initialization for an Optional.Some pattern.
  bool isOptionalSomePatternInit() const {
    return kind == Kind::expression &&
        expression.contextualPurpose == CTP_Initialization &&
        isa<OptionalSomePattern>(expression.pattern);
  }

  /// Retrieve the wrapped variable when initializing a pattern with a
  /// property wrapper.
  VarDecl *getInitializationWrappedVar() const {
    assert(kind == Kind::expression);
    assert(expression.contextualPurpose == CTP_Initialization);
    return expression.wrappedVar;
  }

  /// Whether this context infers an opaque return type.
  bool infersOpaqueReturnType() const;

  /// Whether the contextual type is only a hint, rather than a type
  bool contextualTypeIsOnlyAHint() const;

  bool isDiscardedExpr() const {
    assert(kind == Kind::expression);
    return expression.isDiscarded;
  }

  void setExpr(Expr *expr) {
    assert(kind == Kind::expression);
    expression.expression = expr;
  }

  void setPattern(Pattern *pattern) {
    assert(kind == Kind::expression);
    assert(expression.contextualPurpose == CTP_Initialization);
    expression.pattern = pattern;
  }

  Optional<AnyFunctionRef> getAsFunction() const {
    switch (kind) {
    case Kind::expression:
      return None;

    case Kind::function:
      return function.function;
    }
  }

  BraceStmt *getFunctionBody() const {
    assert(kind == Kind::function);
    return function.body;
  }

  void setFunctionBody(BraceStmt *stmt) {
    assert(kind == Kind::function);
    function.body = stmt;
  }

  /// Retrieve the source range of the target.
  SourceRange getSourceRange() const {
    switch (kind) {
    case Kind::expression:
      return expression.expression->getSourceRange();

    case Kind::function:
      return function.body->getSourceRange();
    }
  }

  /// Retrieve the source location for the target.
  SourceLoc getLoc() const {
    switch (kind) {
    case Kind::expression:
      return expression.expression->getLoc();

    case Kind::function:
      return function.function.getLoc();
    }
  }

  /// Walk the contents of the application target.
  SolutionApplicationTarget walk(ASTWalker &walker);
};

enum class ConstraintSystemPhase {
  ConstraintGeneration,
  Solving,
  Diagnostics,
  Finalization
};

/// Describes a system of constraints on type variables, the
/// solution of which assigns concrete types to each of the type variables.
/// Constraint systems are typically generated given an (untyped) expression.
class ConstraintSystem {
  ASTContext &Context;

public:
  DeclContext *DC;
  ConstraintSystemOptions Options;
  Optional<ExpressionTimer> Timer;

  friend class Solution;
  friend class ConstraintFix;
  friend class OverloadChoice;
  friend class ConstraintGraph;
  friend class DisjunctionChoice;
  friend class Component;
  friend class FailureDiagnostic;
  friend class TypeVarBindingProducer;
  friend class TypeVariableBinding;
  friend class StepScope;
  friend class SolverStep;
  friend class SplitterStep;
  friend class ComponentStep;
  friend class TypeVariableStep;
  friend class RequirementFailure;
  friend class MissingMemberFailure;

  class SolverScope;

  Constraint *failedConstraint = nullptr;

  /// Expressions that are known to be unevaluated.
  /// Note: this is only used to support ObjCSelectorExpr at the moment.
  llvm::SmallPtrSet<Expr *, 2> UnevaluatedRootExprs;

  /// The original CS if this CS was created as a simplification of another CS
  ConstraintSystem *baseCS = nullptr;

  /// The total number of disjunctions created.
  unsigned CountDisjunctions = 0;

private:
  /// Current phase of the constraint system lifetime.
  ConstraintSystemPhase Phase = ConstraintSystemPhase::ConstraintGeneration;

  /// The set of expressions for which we have generated constraints.
  llvm::SetVector<Expr *> InputExprs;

  /// The number of input expressions whose parents and depths have
  /// been entered into \c ExprWeights.
  unsigned NumInputExprsInWeights = 0;

  llvm::DenseMap<Expr *, std::pair<unsigned, Expr *>> ExprWeights;

  /// Allocator used for all of the related constraint systems.
  llvm::BumpPtrAllocator Allocator;

  /// Arena used for memory management of constraint-checker-related
  /// allocations.
  ConstraintCheckerArenaRAII Arena;

  /// Counter for type variables introduced.
  unsigned TypeCounter = 0;

  /// The number of scopes created so far during the solution
  /// of this constraint system.
  ///
  /// This is a measure of complexity of the solution space. A new
  /// scope is created every time we attempt a type variable binding
  /// or explore an option in a disjunction.
  unsigned CountScopes = 0;

  /// High-water mark of measured memory usage in any sub-scope we
  /// explored.
  size_t MaxMemory = 0;

  /// Cached member lookups.
  llvm::DenseMap<std::pair<Type, DeclNameRef>, Optional<LookupResult>>
    MemberLookups;

  /// Cached sets of "alternative" literal types.
  static const unsigned NumAlternativeLiteralTypes = 13;
  Optional<ArrayRef<Type>> AlternativeLiteralTypes[NumAlternativeLiteralTypes];

  /// Folding set containing all of the locators used in this
  /// constraint system.
  llvm::FoldingSetVector<ConstraintLocator> ConstraintLocators;

  /// The overload sets that have been resolved along the current path.
  llvm::MapVector<ConstraintLocator *, SelectedOverload> ResolvedOverloads;

  /// The current fixed score for this constraint system and the (partial)
  /// solution it represents.
  Score CurrentScore;

  llvm::SetVector<TypeVariableType *> TypeVariables;

  /// Maps expressions to types for choosing a favored overload
  /// type in a disjunction constraint.
  llvm::DenseMap<Expr *, TypeBase *> FavoredTypes;

  /// Maps discovered closures to their types inferred
  /// from declared parameters/result and body.
  llvm::MapVector<const ClosureExpr *, FunctionType *> ClosureTypes;

  /// Maps expression types used within all portions of the constraint
  /// system, instead of directly using the types on the expression
  /// nodes themselves. This allows us to typecheck an expression and
  /// run through various diagnostics passes without actually mutating
  /// the types on the expression nodes.
  llvm::DenseMap<const Expr *, TypeBase *> ExprTypes;
  llvm::DenseMap<const TypeLoc *, TypeBase *> TypeLocTypes;
  llvm::DenseMap<const VarDecl *, TypeBase *> VarTypes;
  llvm::DenseMap<const Pattern *, TypeBase *> PatternTypes;
  llvm::DenseMap<std::pair<const KeyPathExpr *, unsigned>, TypeBase *>
      KeyPathComponentTypes;

  /// Contextual type information for expressions that are part of this
  /// constraint system.
  llvm::MapVector<const Expr *, ContextualTypeInfo> contextualTypes;

  /// Maps closure parameters to type variables.
  llvm::DenseMap<const ParamDecl *, TypeVariableType *>
    OpenedParameterTypes;

  /// The set of constraint restrictions used to reach the
  /// current constraint system.
  ///
  /// Constraint restrictions help describe which path the solver took when
  /// there are multiple ways in which one type could convert to another, e.g.,
  /// given class types A and B, the solver might choose either a superclass
  /// conversion or a user-defined conversion.
  std::vector<std::tuple<Type, Type, ConversionRestrictionKind>>
      ConstraintRestrictions;

  /// The set of fixes applied to make the solution work.
  llvm::SmallVector<ConstraintFix *, 4> Fixes;

  /// The set of remembered disjunction choices used to reach
  /// the current constraint system.
  std::vector<std::pair<ConstraintLocator*, unsigned>>
      DisjunctionChoices;

  /// The worklist of "active" constraints that should be revisited
  /// due to a change.
  ConstraintList ActiveConstraints;

  /// The list of "inactive" constraints that still need to be solved,
  /// but will not be revisited until one of their inputs changes.
  ConstraintList InactiveConstraints;

  /// The constraint graph.
  ConstraintGraph &CG;

  /// A mapping from constraint locators to the set of opened types associated
  /// with that locator.
  SmallVector<std::pair<ConstraintLocator *, ArrayRef<OpenedType>>, 4>
    OpenedTypes;

  /// The list of all generic requirements fixed along the current
  /// solver path.
  using FixedRequirement = std::tuple<TypeBase *, RequirementKind, TypeBase *>;
  SmallVector<FixedRequirement, 4> FixedRequirements;

  bool hasFixedRequirement(Type lhs, RequirementKind kind, Type rhs) {
    auto reqInfo = std::make_tuple(lhs.getPointer(), kind, rhs.getPointer());
    return llvm::any_of(
        FixedRequirements,
        [&reqInfo](const FixedRequirement &entry) { return entry == reqInfo; });
  }

  void recordFixedRequirement(Type lhs, RequirementKind kind, Type rhs) {
    FixedRequirements.push_back(
        std::make_tuple(lhs.getPointer(), kind, rhs.getPointer()));
  }

  /// A mapping from constraint locators to the opened existential archetype
  /// used for the 'self' of an existential type.
  SmallVector<std::pair<ConstraintLocator *, OpenedArchetypeType *>, 4>
    OpenedExistentialTypes;

  /// The node -> type mappings introduced by generating constraints.
  llvm::SmallVector<std::pair<TypedNode, Type>, 8> addedNodeTypes;

  std::vector<std::pair<ConstraintLocator *, ProtocolConformanceRef>>
      CheckedConformances;

  /// The set of functions that have been transformed by a function builder.
  std::vector<std::pair<AnyFunctionRef, AppliedBuilderTransform>>
      functionBuilderTransformed;

public:
  /// The locators of \c Defaultable constraints whose defaults were used.
  std::vector<ConstraintLocator *> DefaultedConstraints;

  /// A cache that stores the @dynamicCallable required methods implemented by
  /// types.
  llvm::DenseMap<CanType, DynamicCallableMethods> DynamicCallableCache;

private:
  /// Describe the candidate expression for partial solving.
  /// This class used by shrink & solve methods which apply
  /// variation of directional path consistency algorithm in attempt
  /// to reduce scopes of the overload sets (disjunctions) in the system.
  class Candidate {
    Expr *E;
    DeclContext *DC;
    llvm::BumpPtrAllocator &Allocator;

    ConstraintSystem &BaseCS;

    // Contextual Information.
    Type CT;
    ContextualTypePurpose CTP;

  public:
    Candidate(ConstraintSystem &cs, Expr *expr, Type ct = Type(),
              ContextualTypePurpose ctp = ContextualTypePurpose::CTP_Unused)
        : E(expr), DC(cs.DC), Allocator(cs.Allocator), BaseCS(cs),
          CT(ct), CTP(ctp) {}

    /// Return underlying expression.
    Expr *getExpr() const { return E; }

    /// Try to solve this candidate sub-expression
    /// and re-write it's OSR domains afterwards.
    ///
    /// \param shrunkExprs The set of expressions which
    /// domains have been successfully shrunk so far.
    ///
    /// \returns true on solver failure, false otherwise.
    bool solve(llvm::SmallDenseSet<OverloadSetRefExpr *> &shrunkExprs);

    /// Apply solutions found by solver as reduced OSR sets for
    /// for current and all of it's sub-expressions.
    ///
    /// \param solutions The solutions found by running solver on the
    /// this candidate expression.
    ///
    /// \param shrunkExprs The set of expressions which
    /// domains have been successfully shrunk so far.
    void applySolutions(
        llvm::SmallVectorImpl<Solution> &solutions,
        llvm::SmallDenseSet<OverloadSetRefExpr *> &shrunkExprs) const;

    /// Check if attempt at solving of the candidate makes sense given
    /// the current conditions - number of shrunk domains which is related
    /// to the given candidate over the total number of disjunctions present.
    static bool
    isTooComplexGiven(ConstraintSystem *const cs,
                      llvm::SmallDenseSet<OverloadSetRefExpr *> &shrunkExprs) {
      SmallVector<Constraint *, 8> disjunctions;
      cs->collectDisjunctions(disjunctions);

      unsigned unsolvedDisjunctions = disjunctions.size();
      for (auto *disjunction : disjunctions) {
        auto *locator = disjunction->getLocator();
        if (!locator)
          continue;

        if (auto *anchor = locator->getAnchor()) {
          auto *OSR = dyn_cast<OverloadSetRefExpr>(anchor);
          if (!OSR)
            continue;

          if (shrunkExprs.count(OSR) > 0)
            --unsolvedDisjunctions;
        }
      }

      unsigned threshold =
          cs->getASTContext().TypeCheckerOpts.SolverShrinkUnsolvedThreshold;
      return unsolvedDisjunctions >= threshold;
    }
  };

  /// Describes the current solver state.
  struct SolverState {
    SolverState(ConstraintSystem &cs,
                FreeTypeVariableBinding allowFreeTypeVariables);
    ~SolverState();

    /// The constraint system.
    ConstraintSystem &CS;

    FreeTypeVariableBinding AllowFreeTypeVariables;

    /// Old value of DebugConstraintSolver.
    /// FIXME: Move the "debug constraint solver" bit into the constraint 
    /// system itself.
    bool OldDebugConstraintSolver;

    /// Depth of the solution stack.
    unsigned depth = 0;

    /// Maximum depth reached so far in exploring solutions.
    unsigned maxDepth = 0;

    /// Whether to record failures or not.
    bool recordFixes = false;

    /// The set of type variable bindings that have changed while
    /// processing this constraint system.
    SavedTypeVariableBindings savedBindings;

     /// The best solution computed so far.
    Optional<Score> BestScore;

    /// The number of the solution attempt we're looking at.
    unsigned SolutionAttempt;

    /// Refers to the innermost partial solution scope.
    SolverScope *PartialSolutionScope = nullptr;

    // Statistics
    #define CS_STATISTIC(Name, Description) unsigned Name = 0;
    #include "ConstraintSolverStats.def"

    /// Check whether there are any retired constraints present.
    bool hasRetiredConstraints() const {
      return !retiredConstraints.empty();
    }

    /// Mark given constraint as retired along current solver path.
    ///
    /// \param constraint The constraint to retire temporarily.
    void retireConstraint(Constraint *constraint) {
      retiredConstraints.push_front(constraint);
    }

    /// Iterate over all of the retired constraints registered with
    /// current solver state.
    ///
    /// \param processor The processor function to be applied to each of
    /// the constraints retrieved.
    void forEachRetired(llvm::function_ref<void(Constraint &)> processor) {
      for (auto &constraint : retiredConstraints)
        processor(constraint);
    }

    /// Add new "generated" constraint along the current solver path.
    ///
    /// \param constraint The newly generated constraint.
    void addGeneratedConstraint(Constraint *constraint) {
      assert(constraint && "Null generated constraint?");
      generatedConstraints.push_back(constraint);
    }

    /// Erase given constraint from the list of generated constraints
    /// along the current solver path. Note that this operation doesn't
    /// guarantee any ordering of the after it's application.
    ///
    /// \param constraint The constraint to erase.
    void removeGeneratedConstraint(Constraint *constraint) {
      for (auto *&generated : generatedConstraints) {
        // When we find the constraint we're erasing, overwrite its
        // value with the last element in the generated constraints
        // vector and then pop that element from the vector.
        if (generated == constraint) {
          generated = generatedConstraints.back();
          generatedConstraints.pop_back();
          return;
        }
      }
    }

    /// Register given scope to be tracked by the current solver state,
    /// this helps to make sure that all of the retired/generated constraints
    /// are dealt with correctly when the life time of the scope ends.
    ///
    /// \param scope The scope to associate with current solver state.
    void registerScope(SolverScope *scope) {
      ++depth;
      maxDepth = std::max(maxDepth, depth);
      scope->scopeNumber = NumStatesExplored++;

      CS.incrementScopeCounter();
      auto scopeInfo =
        std::make_tuple(scope, retiredConstraints.begin(),
                        generatedConstraints.size());
      scopes.push_back(scopeInfo);
    }

    /// Restore all of the retired/generated constraints to the state
    /// before given scope. This is required because retired constraints have
    /// to be re-introduced to the system in order of arrival (LIFO) and list
    /// of the generated constraints has to be truncated back to the
    /// original size.
    ///
    /// \param scope The solver scope to rollback.
    void rollback(SolverScope *scope) {
      --depth;

      unsigned countScopesExplored = NumStatesExplored - scope->scopeNumber;
      if (countScopesExplored == 1)
        CS.incrementLeafScopes();

      SolverScope *savedScope;
      // The position of last retired constraint before given scope.
      ConstraintList::iterator lastRetiredPos;
      // The original number of generated constraints before given scope.
      unsigned numGenerated;

      std::tie(savedScope, lastRetiredPos, numGenerated) =
        scopes.pop_back_val();

      assert(savedScope == scope && "Scope rollback not in LIFO order!");

      // Restore all of the retired constraints.
      CS.InactiveConstraints.splice(CS.InactiveConstraints.end(),
                                    retiredConstraints,
                                    retiredConstraints.begin(), lastRetiredPos);

      // And remove all of the generated constraints.
      auto genStart = generatedConstraints.begin() + numGenerated,
           genEnd = generatedConstraints.end();
      for (auto genI = genStart; genI != genEnd; ++genI) {
        CS.InactiveConstraints.erase(ConstraintList::iterator(*genI));
      }

      generatedConstraints.erase(genStart, genEnd);

      for (unsigned constraintIdx :
             range(scope->numDisabledConstraints, disabledConstraints.size())) {
        if (disabledConstraints[constraintIdx]->isDisabled())
          disabledConstraints[constraintIdx]->setEnabled();
      }
      disabledConstraints.erase(
          disabledConstraints.begin() + scope->numDisabledConstraints,
          disabledConstraints.end());

      for (unsigned constraintIdx :
             range(scope->numFavoredConstraints, favoredConstraints.size())) {
        if (favoredConstraints[constraintIdx]->isFavored())
          favoredConstraints[constraintIdx]->setFavored(false);
      }
      favoredConstraints.erase(
          favoredConstraints.begin() + scope->numFavoredConstraints,
          favoredConstraints.end());
    }

    /// Check whether constraint system is allowed to form solutions
    /// even with unbound type variables present.
    bool allowsFreeTypeVariables() const {
      return AllowFreeTypeVariables != FreeTypeVariableBinding::Disallow;
    }

    unsigned getNumDisabledConstraints() const {
      return disabledConstraints.size();
    }

    /// Disable the given constraint; this change will be rolled back
    /// when we exit the current solver scope.
    void disableContraint(Constraint *constraint) {
      constraint->setDisabled();
      disabledConstraints.push_back(constraint);
    }

    unsigned getNumFavoredConstraints() const {
      return favoredConstraints.size();
    }

    /// Favor the given constraint; this change will be rolled back
    /// when we exit the current solver scope.
    void favorConstraint(Constraint *constraint) {
      assert(!constraint->isFavored());

      constraint->setFavored();
      favoredConstraints.push_back(constraint);
    }

  private:
    /// The list of constraints that have been retired along the
    /// current path, this list is used in LIFO fashion when constraints
    /// are added back to the circulation.
    ConstraintList retiredConstraints;

    /// The set of constraints which were active at the time of this state
    /// creating, it's used to re-activate them on destruction.
    SmallVector<Constraint *, 4> activeConstraints;

    /// The current set of generated constraints.
    SmallVector<Constraint *, 4> generatedConstraints;

    /// The collection which holds association between solver scope
    /// and position of the last retired constraint and number of
    /// constraints generated before registration of given scope,
    /// this helps to rollback all of the constraints retired/generated
    /// each of the registered scopes correct (LIFO) order.
    llvm::SmallVector<
      std::tuple<SolverScope *, ConstraintList::iterator, unsigned>, 4> scopes;

    SmallVector<Constraint *, 4> disabledConstraints;
    SmallVector<Constraint *, 4> favoredConstraints;
  };

  class CacheExprTypes : public ASTWalker {
    Expr *RootExpr;
    ConstraintSystem &CS;
    bool ExcludeRoot;

  public:
    CacheExprTypes(Expr *expr, ConstraintSystem &cs, bool excludeRoot)
        : RootExpr(expr), CS(cs), ExcludeRoot(excludeRoot) {}

    Expr *walkToExprPost(Expr *expr) override {
      if (ExcludeRoot && expr == RootExpr) {
        assert(!expr->getType() && "Unexpected type in root of expression!");
        return expr;
      }

      if (expr->getType())
        CS.cacheType(expr);

      if (auto kp = dyn_cast<KeyPathExpr>(expr))
        for (auto i : indices(kp->getComponents()))
          if (kp->getComponents()[i].getComponentType())
            CS.cacheType(kp, i);

      return expr;
    }

    /// Ignore statements.
    std::pair<bool, Stmt *> walkToStmtPre(Stmt *stmt) override {
      return { false, stmt };
    }

    /// Ignore declarations.
    bool walkToDeclPre(Decl *decl) override { return false; }
  };

public:
  ConstraintSystemPhase getPhase() const { return Phase; }

  /// Move constraint system to a new phase of its lifetime.
  void setPhase(ConstraintSystemPhase newPhase) {
    if (Phase == newPhase)
      return;

#ifndef NDEBUG
    switch (Phase) {
    case ConstraintSystemPhase::ConstraintGeneration:
      assert(newPhase == ConstraintSystemPhase::Solving);
      break;

    case ConstraintSystemPhase::Solving:
      // We can come back to constraint generation phase while
      // processing function builder body.
      assert(newPhase == ConstraintSystemPhase::ConstraintGeneration ||
             newPhase == ConstraintSystemPhase::Diagnostics ||
             newPhase == ConstraintSystemPhase::Finalization);
      break;

    case ConstraintSystemPhase::Diagnostics:
      assert(newPhase == ConstraintSystemPhase::Solving ||
             newPhase == ConstraintSystemPhase::Finalization);
      break;

    case ConstraintSystemPhase::Finalization:
      assert(newPhase == ConstraintSystemPhase::Diagnostics);
      break;
    }
#endif

    Phase = newPhase;
  }

  /// Cache the types of the given expression and all subexpressions.
  void cacheExprTypes(Expr *expr) {
    bool excludeRoot = false;
    expr->walk(CacheExprTypes(expr, *this, excludeRoot));
  }

  /// Cache the types of the expressions under the given expression
  /// (but not the type of the given expression).
  void cacheSubExprTypes(Expr *expr) {
    bool excludeRoot = true;
    expr->walk(CacheExprTypes(expr, *this, excludeRoot));
  }

  /// The current solver state.
  ///
  /// This will be non-null when we're actively solving the constraint
  /// system, and carries temporary state related to the current path
  /// we're exploring.
  SolverState *solverState = nullptr;

  struct ArgumentInfo {
    ArrayRef<Identifier> Labels;
    bool HasTrailingClosure;
  };

  /// A mapping from the constraint locators for references to various
  /// names (e.g., member references, normal name references, possible
  /// constructions) to the argument labels provided in the call to
  /// that locator.
  llvm::DenseMap<ConstraintLocator *, ArgumentInfo> ArgumentInfos;

  /// Form a locator that can be used to retrieve argument information cached in
  /// the constraint system for the callee described by the anchor of the
  /// passed locator.
  ConstraintLocator *getArgumentInfoLocator(ConstraintLocator *locator);

  /// Retrieve the argument info that is associated with a member
  /// reference at the given locator.
  Optional<ArgumentInfo> getArgumentInfo(ConstraintLocator *locator);

  Optional<SelectedOverload>
  findSelectedOverloadFor(ConstraintLocator *locator) const {
    auto result = ResolvedOverloads.find(locator);
    if (result == ResolvedOverloads.end())
      return None;
    return result->second;
  }

  Optional<SelectedOverload> findSelectedOverloadFor(Expr *expr) {
    // Retrieve the callee locator for this expression, making sure not to
    // look through applies in order to ensure we only return the "direct"
    // callee.
    auto *loc = getConstraintLocator(expr);
    auto *calleeLoc = getCalleeLocator(loc, /*lookThroughApply*/ false);
    return findSelectedOverloadFor(calleeLoc);
  }

  /// Resolve type variables present in the raw type, using generic parameter
  /// types where possible.
  Type resolveInterfaceType(Type type) const;

  /// For a given locator describing a function argument conversion, or a
  /// constraint within an argument conversion, returns information about the
  /// application of the argument to its parameter. If the locator is not
  /// for an argument conversion, returns \c None.
  Optional<FunctionArgApplyInfo> getFunctionArgApplyInfo(ConstraintLocator *);

private:
  unsigned assignTypeVariableID() {
    return TypeCounter++;
  }

  void incrementScopeCounter();
  void incrementLeafScopes();

public:
  /// Introduces a new solver scope, which any changes to the
  /// solver state or constraint system are temporary and will be undone when
  /// this object is destroyed.
  ///
  ///
  class SolverScope {
    ConstraintSystem &cs;

    /// The length of \c TypeVariables.
    unsigned numTypeVariables;

    /// The length of \c SavedBindings.
    unsigned numSavedBindings;

    /// The length of \c ConstraintRestrictions.
    unsigned numConstraintRestrictions;

    /// The length of \c Fixes.
    unsigned numFixes;

    /// The length of \c FixedRequirements.
    unsigned numFixedRequirements;

    /// The length of \c DisjunctionChoices.
    unsigned numDisjunctionChoices;

    /// The length of \c OpenedTypes.
    unsigned numOpenedTypes;

    /// The length of \c OpenedExistentialTypes.
    unsigned numOpenedExistentialTypes;

    /// The length of \c DefaultedConstraints.
    unsigned numDefaultedConstraints;

    unsigned numAddedNodeTypes;

    unsigned numCheckedConformances;

    unsigned numDisabledConstraints;

    unsigned numFavoredConstraints;

    unsigned numFunctionBuilderTransformed;

    /// The length of \c ResolvedOverloads.
    unsigned numResolvedOverloads;

    /// The length of \c ClosureTypes.
    unsigned numInferredClosureTypes;

    /// The length of \c contextualTypes.
    unsigned numContextualTypes;

    /// The previous score.
    Score PreviousScore;

    /// The scope number of this scope. Set when the scope is registered.
    unsigned scopeNumber = 0;

    /// Constraint graph scope associated with this solver scope.
    ConstraintGraphScope CGScope;

    SolverScope(const SolverScope &) = delete;
    SolverScope &operator=(const SolverScope &) = delete;

    friend class ConstraintSystem;

  public:
    explicit SolverScope(ConstraintSystem &cs);
    ~SolverScope();
  };

  ConstraintSystem(DeclContext *dc,
                   ConstraintSystemOptions options);
  ~ConstraintSystem();

  /// Retrieve the constraint graph associated with this constraint system.
  ConstraintGraph &getConstraintGraph() const { return CG; }

  /// Retrieve the AST context.
  ASTContext &getASTContext() const { return Context; }

  /// Determine whether this constraint system has any free type
  /// variables.
  bool hasFreeTypeVariables();

private:
  /// Indicates if the constraint system should retain all of the
  /// solutions it has deduced regardless of their score.
  bool retainAllSolutions() const {
    return Options.contains(
        ConstraintSystemFlags::ReturnAllDiscoveredSolutions);
  }

  /// Finalize this constraint system; we're done attempting to solve
  /// it.
  ///
  /// \returns the solution.
  Solution finalize();

  /// Apply the given solution to the current constraint system.
  ///
  /// This operation is used to take a solution computed based on some
  /// subset of the constraints and then apply it back to the
  /// constraint system for further exploration.
  void applySolution(const Solution &solution);

  // FIXME: Allows the type checker to apply solutions.
  friend class swift::TypeChecker;

  /// Emit the fixes computed as part of the solution, returning true if we were
  /// able to emit an error message, or false if none of the fixits worked out.
  bool applySolutionFixes(const Solution &solution);

  /// If there is more than one viable solution,
  /// attempt to pick the best solution and remove all of the rest.
  ///
  /// \param solutions The set of solutions to filter.
  ///
  /// \param minimize The flag which idicates if the
  /// set of solutions should be filtered even if there is
  /// no single best solution, see `findBestSolution` for
  /// more details.
  void
  filterSolutions(SmallVectorImpl<Solution> &solutions,
                  bool minimize = false) {
    if (solutions.size() < 2)
      return;

    if (auto best = findBestSolution(solutions, minimize)) {
      if (*best != 0)
        solutions[0] = std::move(solutions[*best]);
      solutions.erase(solutions.begin() + 1, solutions.end());
    }
  }

  /// Restore the type variable bindings to what they were before
  /// we attempted to solve this constraint system.
  ///
  /// \param numBindings The number of bindings to restore, from the end of
  /// the saved-binding stack.
  void restoreTypeVariableBindings(unsigned numBindings);

  /// Retrieve the set of saved type variable bindings, if available.
  ///
  /// \returns null when we aren't currently solving the system.
  SavedTypeVariableBindings *getSavedBindings() const {
    return solverState ? &solverState->savedBindings : nullptr;
  }

  /// Add a new type variable that was already created.
  void addTypeVariable(TypeVariableType *typeVar);
  
  /// Add a constraint from the subscript base to the root of the key
  /// path literal to the constraint system.
  void addKeyPathApplicationRootConstraint(Type root, ConstraintLocatorBuilder locator);

public:
  /// Lookup for a member with the given name in the given base type.
  ///
  /// This routine caches the results of member lookups in the top constraint
  /// system, to avoid.
  ///
  /// FIXME: This caching should almost certainly be performed at the
  /// module level, since type checking occurs after name binding,
  /// and no new names are introduced after name binding.
  ///
  /// \returns A reference to the member-lookup result.
  LookupResult &lookupMember(Type base, DeclNameRef name);

  /// Retrieve the set of "alternative" literal types that we'll explore
  /// for a given literal protocol kind.
  ArrayRef<Type> getAlternativeLiteralTypes(KnownProtocolKind kind);

  /// Create a new type variable.
  TypeVariableType *createTypeVariable(ConstraintLocator *locator,
                                       unsigned options);

  /// Retrieve the set of active type variables.
  ArrayRef<TypeVariableType *> getTypeVariables() const {
    return TypeVariables.getArrayRef();
  }

  /// Whether the given type variable is active in the constraint system at
  /// the moment.
  bool isActiveTypeVariable(TypeVariableType *typeVar) const {
    return TypeVariables.count(typeVar) > 0;
  }

  void setClosureType(const ClosureExpr *closure, FunctionType *type) {
    assert(closure);
    assert(type && "Expected non-null type");
    assert(ClosureTypes.count(closure) == 0 && "Cannot reset closure type");
    ClosureTypes.insert({closure, type});
  }

  FunctionType *getClosureType(const ClosureExpr *closure) const {
    auto result = ClosureTypes.find(closure);
    assert(result != ClosureTypes.end());
    return result->second;
  }

  TypeBase* getFavoredType(Expr *E) {
    assert(E != nullptr);
    return this->FavoredTypes[E];
  }
  void setFavoredType(Expr *E, TypeBase *T) {
    assert(E != nullptr);
    this->FavoredTypes[E] = T;
  }

  /// Set the type in our type map for the given node.
  ///
  /// The side tables are used through the expression type checker to avoid mutating nodes until
  /// we know we have successfully type-checked them.
  void setType(TypedNode node, Type type) {
    assert(!node.isNull() && "Cannot set type information on null node");
    assert(type && "Expected non-null type");

    // Record the type.
    if (auto expr = node.dyn_cast<const Expr *>()) {
      ExprTypes[expr] = type.getPointer();
    } else if (auto typeLoc = node.dyn_cast<const TypeLoc *>()) {
      TypeLocTypes[typeLoc] = type.getPointer();
    } else if (auto var = node.dyn_cast<const VarDecl *>()) {
      VarTypes[var] = type.getPointer();
    } else {
      auto pattern = node.get<const Pattern *>();
      PatternTypes[pattern] = type.getPointer();
    }

    // Record the fact that we ascribed a type to this node.
    addedNodeTypes.push_back({node, type});
  }

  /// Set the type in our type map for a given expression. The side
  /// map is used throughout the expression type checker in order to
  /// avoid mutating expressions until we know we have successfully
  /// type-checked them.
  void setType(TypeLoc &L, Type T) {
    setType(TypedNode(&L), T);
  }

  /// Erase the type for the given node.
  void eraseType(TypedNode node) {
    if (auto expr = node.dyn_cast<const Expr *>()) {
      ExprTypes.erase(expr);
    } else if (auto typeLoc = node.dyn_cast<const TypeLoc *>()) {
      TypeLocTypes.erase(typeLoc);
    } else if (auto var = node.dyn_cast<const VarDecl *>()) {
      VarTypes.erase(var);
    } else {
      auto pattern = node.get<const Pattern *>();
      PatternTypes.erase(pattern);
    }
  }

  void setType(KeyPathExpr *KP, unsigned I, Type T) {
    assert(KP && "Expected non-null key path parameter!");
    assert(T && "Expected non-null type!");
    KeyPathComponentTypes[std::make_pair(KP, I)] = T.getPointer();
  }

  /// Check to see if we have a type for an expression.
  bool hasType(const Expr *E) const {
    assert(E != nullptr && "Expected non-null expression!");
    return ExprTypes.find(E) != ExprTypes.end();
  }

  bool hasType(const TypeLoc &L) const {
    return hasType(TypedNode(&L));
  }

  /// Check to see if we have a type for a node.
  bool hasType(TypedNode node) const {
    assert(!node.isNull() && "Expected non-null node");
    if (auto expr = node.dyn_cast<const Expr *>()) {
      return ExprTypes.find(expr) != ExprTypes.end();
    } else if (auto typeLoc = node.dyn_cast<const TypeLoc *>()) {
      return TypeLocTypes.find(typeLoc) != TypeLocTypes.end();
    } else if (auto var = node.dyn_cast<const VarDecl *>()) {
      return VarTypes.find(var) != VarTypes.end();
    } else {
      auto pattern = node.get<const Pattern *>();
      return PatternTypes.find(pattern) != PatternTypes.end();
    }
  }

  bool hasType(const KeyPathExpr *KP, unsigned I) const {
    assert(KP && "Expected non-null key path parameter!");
    return KeyPathComponentTypes.find(std::make_pair(KP, I))
              != KeyPathComponentTypes.end();
  }

  /// Get the type for an expression.
  Type getType(const Expr *E) const {
    assert(hasType(E) && "Expected type to have been set!");
    // FIXME: lvalue differences
    //    assert((!E->getType() ||
    //            E->getType()->isEqual(ExprTypes.find(E)->second)) &&
    //           "Mismatched types!");
    return ExprTypes.find(E)->second;
  }

  Type getType(const TypeLoc &L) const {
    assert(hasType(L) && "Expected type to have been set!");
    return TypeLocTypes.find(&L)->second;
  }

  Type getType(const VarDecl *VD) const {
    assert(hasType(VD) && "Expected type to have been set!");
    return VarTypes.find(VD)->second;
  }

  Type getType(const KeyPathExpr *KP, unsigned I) const {
    assert(hasType(KP, I) && "Expected type to have been set!");
    return KeyPathComponentTypes.find(std::make_pair(KP, I))->second;
  }

  /// Retrieve the type of the variable, if known.
  Type getTypeIfAvailable(const VarDecl *VD) const {
    auto known = VarTypes.find(VD);
    if (known == VarTypes.end())
      return Type();

    return known->second;
  }

  /// Cache the type of the expression argument and return that same
  /// argument.
  template <typename T>
  T *cacheType(T *E) {
    assert(E->getType() && "Expected a type!");
    setType(E, E->getType());
    return E;
  }

  /// Cache the type of the expression argument and return that same
  /// argument.
  KeyPathExpr *cacheType(KeyPathExpr *E, unsigned I) {
    auto componentTy = E->getComponents()[I].getComponentType();
    assert(componentTy && "Expected a type!");
    setType(E, I, componentTy);
    return E;
  }

  void setContextualType(
      const Expr *expr, TypeLoc T, ContextualTypePurpose purpose) {
    assert(expr != nullptr && "Expected non-null expression!");
    assert(contextualTypes.count(expr) == 0 &&
           "Already set this contextual type");
    contextualTypes[expr] = { T, purpose };
  }

  Optional<ContextualTypeInfo> getContextualTypeInfo(const Expr *expr) const {
    auto known = contextualTypes.find(expr);
    if (known == contextualTypes.end())
      return None;
    return known->second;
  }

  Type getContextualType(const Expr *expr) const {
    auto result = getContextualTypeInfo(expr);
    if (result)
      return result->typeLoc.getType();
    return Type();
  }

  TypeLoc getContextualTypeLoc(const Expr *expr) const {
    auto result = getContextualTypeInfo(expr);
    if (result)
      return result->typeLoc;
    return TypeLoc();
  }

  ContextualTypePurpose getContextualTypePurpose(const Expr *expr) const {
    auto result = getContextualTypeInfo(expr);
    if (result)
      return result->purpose;
    return CTP_Unused;
  }

  /// Retrieve the constraint locator for the given anchor and
  /// path, uniqued.
  ConstraintLocator *
  getConstraintLocator(Expr *anchor,
                       ArrayRef<ConstraintLocator::PathElement> path,
                       unsigned summaryFlags);

  /// Retrive the constraint locator for the given anchor and
  /// path, uniqued and automatically infer the summary flags
  ConstraintLocator *
  getConstraintLocator(Expr *anchor,
                       ArrayRef<ConstraintLocator::PathElement> path);

  /// Retrieve the constraint locator for the given anchor and
  /// an empty path, uniqued.
  ConstraintLocator *getConstraintLocator(Expr *anchor) {
    return getConstraintLocator(anchor, {}, 0);
  }

  /// Retrieve the constraint locator for the given anchor and
  /// path element.
  ConstraintLocator *
  getConstraintLocator(Expr *anchor, ConstraintLocator::PathElement pathElt) {
    return getConstraintLocator(anchor, llvm::makeArrayRef(pathElt),
                                pathElt.getNewSummaryFlags());
  }

  ConstraintLocator *
  getConstraintLocator(const Expr *anchor,
                       ConstraintLocator::PathElement pathElt) {
    return getConstraintLocator(const_cast<Expr *>(anchor), pathElt);
  }

  /// Extend the given constraint locator with a path element.
  ConstraintLocator *
  getConstraintLocator(ConstraintLocator *locator,
                       ConstraintLocator::PathElement pathElt) {
    ConstraintLocatorBuilder builder(locator);
    return getConstraintLocator(builder.withPathElement(pathElt));
  }

  /// Extend the given constraint locator with an array of path elements.
  ConstraintLocator *
  getConstraintLocator(ConstraintLocator *locator,
                       ArrayRef<ConstraintLocator::PathElement> newElts);

  /// Retrieve the locator described by a given builder extended by an array of
  /// path elements.
  ConstraintLocator *
  getConstraintLocator(const ConstraintLocatorBuilder &builder,
                       ArrayRef<ConstraintLocator::PathElement> newElts);

  /// Retrieve the constraint locator described by the given
  /// builder.
  ConstraintLocator *
  getConstraintLocator(const ConstraintLocatorBuilder &builder);

  /// Lookup and return parent associated with given expression.
  Expr *getParentExpr(Expr *expr) {
    if (auto result = getExprDepthAndParent(expr))
      return result->second;
    return nullptr;
  }

  /// Retrieve the depth of the given expression.
  Optional<unsigned> getExprDepth(Expr *expr) {
    if (auto result = getExprDepthAndParent(expr))
      return result->first;
    return None;
  }

  /// Retrieve the depth and parent expression of the given expression.
  Optional<std::pair<unsigned, Expr *>> getExprDepthAndParent(Expr *expr);

  /// Returns a locator describing the callee for the anchor of a given locator.
  ///
  /// - For an unresolved dot/member anchor, this will be a locator describing
  /// the member.
  ///
  /// - For a subscript anchor, this will be a locator describing the subscript
  /// member.
  ///
  /// - For a key path anchor with a property/subscript component path element,
  /// this will be a locator describing the decl referenced by the component.
  ///
  /// - For a function application anchor, this will be a locator describing the
  /// 'direct callee' of the call. For example, for the expression \c x.foo?()
  /// the returned locator will describe the member \c foo.
  ///
  /// Note that because this function deals with the anchor, given a locator
  /// anchored on \c functionA(functionB()) with path elements pointing to the
  /// argument \c functionB(), the returned callee locator will describe
  /// \c functionA rather than \c functionB.
  ///
  /// \param locator The input locator.
  /// \param lookThroughApply Whether to look through applies. If false, a
  /// callee locator will only be returned for a direct reference such as
  /// \c x.foo rather than \c x.foo().
  /// \param getType The callback to fetch a type for given expression.
  /// \param simplifyType The callback to attempt to resolve any type
  ///                     variables which appear in the given type.
  /// \param getOverloadFor The callback to fetch overload for a given
  ///                       locator if available.
  ConstraintLocator *getCalleeLocator(
      ConstraintLocator *locator, bool lookThroughApply,
      llvm::function_ref<Type(const Expr *)> getType,
      llvm::function_ref<Type(Type)> simplifyType,
      llvm::function_ref<Optional<SelectedOverload>(ConstraintLocator *)>
          getOverloadFor);

  ConstraintLocator *getCalleeLocator(ConstraintLocator *locator,
                                      bool lookThroughApply = true) {
    return getCalleeLocator(
        locator, lookThroughApply,
        [&](const Expr *expr) -> Type { return getType(expr); },
        [&](Type type) -> Type { return simplifyType(type)->getRValueType(); },
        [&](ConstraintLocator *locator) -> Optional<SelectedOverload> {
          return findSelectedOverloadFor(locator);
        });
  }

public:

  /// Whether we should attempt to fix problems.
  bool shouldAttemptFixes() const {
    if (!(Options & ConstraintSystemFlags::AllowFixes))
      return false;

    return !solverState || solverState->recordFixes;
  }

  ArrayRef<ConstraintFix *> getFixes() const { return Fixes; }

  bool shouldSuppressDiagnostics() const {
    return Options.contains(ConstraintSystemFlags::SuppressDiagnostics);
  }

  bool shouldReusePrecheckedType() const {
    return Options.contains(ConstraintSystemFlags::ReusePrecheckedType);
  }

  /// Log and record the application of the fix. Return true iff any
  /// subsequent solution would be worse than the best known solution.
  bool recordFix(ConstraintFix *fix, unsigned impact = 1);

  void recordPotentialHole(TypeVariableType *typeVar);
  void recordPotentialHole(FunctionType *fnType);

  /// Determine whether constraint system already has a fix recorded
  /// for a particular location.
  bool hasFixFor(ConstraintLocator *locator,
                 Optional<FixKind> expectedKind = None) const {
    return llvm::any_of(
        Fixes, [&locator, &expectedKind](const ConstraintFix *fix) {
          if (fix->getLocator() == locator) {
            return !expectedKind || fix->getKind() == *expectedKind;
          }
          return false;
        });
  }

  /// If an UnresolvedDotExpr, SubscriptMember, etc has been resolved by the
  /// constraint system, return the decl that it references.
  ValueDecl *findResolvedMemberRef(ConstraintLocator *locator);

  /// Try to salvage the constraint system by applying (speculative)
  /// fixes.
  SolutionResult salvage();
  
  /// Mine the active and inactive constraints in the constraint
  /// system to generate a plausible diagnosis of why the system could not be
  /// solved.
  ///
  /// \param target The solution target whose constraints we're investigating
  /// for a better diagnostic.
  ///
  /// Assuming that this constraint system is actually erroneous, this *always*
  /// emits an error message.
  void diagnoseFailureFor(SolutionApplicationTarget target);

  bool diagnoseAmbiguity(ArrayRef<Solution> solutions);
  bool diagnoseAmbiguityWithFixes(SmallVectorImpl<Solution> &solutions);

  /// Give the deprecation warning for referring to a global function
  /// when there's a method from a conditional conformance in a smaller/closer
  /// scope.
  void
  diagnoseDeprecatedConditionalConformanceOuterAccess(UnresolvedDotExpr *UDE,
                                                      ValueDecl *choice);

  /// Add a constraint to the constraint system.
  void addConstraint(ConstraintKind kind, Type first, Type second,
                     ConstraintLocatorBuilder locator,
                     bool isFavored = false);

  /// Add a requirement as a constraint to the constraint system.
  void addConstraint(Requirement req, ConstraintLocatorBuilder locator,
                     bool isFavored = false);

  /// Add the appropriate constraint for a contextual conversion.
  void addContextualConversionConstraint(
      Expr *expr, Type conversionType, ContextualTypePurpose purpose,
      bool isOpaqueReturnType);

  /// Add a "join" constraint between a set of types, producing the common
  /// supertype.
  ///
  /// Currently, a "join" is modeled by a set of conversion constraints to
  /// a new type variable. At some point, we may want a new constraint kind
  /// to cover the join.
  ///
  /// \returns the joined type, which is generally a new type variable.
  Type addJoinConstraint(ConstraintLocator *locator,
                         ArrayRef<std::pair<Type, ConstraintLocator *>> inputs);

  /// Add a constraint to the constraint system with an associated fix.
  void addFixConstraint(ConstraintFix *fix, ConstraintKind kind,
                        Type first, Type second,
                        ConstraintLocatorBuilder locator,
                        bool isFavored = false);

  /// Add a key path application constraint to the constraint system.
  void addKeyPathApplicationConstraint(Type keypath, Type root, Type value,
                                       ConstraintLocatorBuilder locator,
                                       bool isFavored = false);

  /// Add a key path constraint to the constraint system.
  void addKeyPathConstraint(Type keypath, Type root, Type value,
                            ArrayRef<TypeVariableType *> componentTypeVars,
                            ConstraintLocatorBuilder locator,
                            bool isFavored = false);

  /// Add a new constraint with a restriction on its application.
  void addRestrictedConstraint(ConstraintKind kind,
                               ConversionRestrictionKind restriction,
                               Type first, Type second,
                               ConstraintLocatorBuilder locator);

  /// Add a constraint that binds an overload set to a specific choice.
  void addBindOverloadConstraint(Type boundTy, OverloadChoice choice,
                                 ConstraintLocator *locator,
                                 DeclContext *useDC) {
    resolveOverload(locator, boundTy, choice, useDC);
  }

  /// Add a value member constraint to the constraint system.
  void addValueMemberConstraint(Type baseTy, DeclNameRef name, Type memberTy,
                                DeclContext *useDC,
                                FunctionRefKind functionRefKind,
                                ArrayRef<OverloadChoice> outerAlternatives,
                                ConstraintLocatorBuilder locator) {
    assert(baseTy);
    assert(memberTy);
    assert(name);
    assert(useDC);
    switch (simplifyMemberConstraint(
        ConstraintKind::ValueMember, baseTy, name, memberTy, useDC,
        functionRefKind, outerAlternatives, TMF_GenerateConstraints, locator)) {
    case SolutionKind::Unsolved:
      llvm_unreachable("Unsolved result when generating constraints!");

    case SolutionKind::Solved:
      break;

    case SolutionKind::Error:
      if (shouldAddNewFailingConstraint()) {
        addNewFailingConstraint(Constraint::createMemberOrOuterDisjunction(
            *this, ConstraintKind::ValueMember, baseTy, memberTy, name, useDC,
            functionRefKind, outerAlternatives, getConstraintLocator(locator)));
      }
      break;
    }
  }

  /// Add a value member constraint for an UnresolvedMemberRef
  /// to the constraint system.
  void addUnresolvedValueMemberConstraint(Type baseTy, DeclNameRef name,
                                          Type memberTy, DeclContext *useDC,
                                          FunctionRefKind functionRefKind,
                                          ConstraintLocatorBuilder locator) {
    assert(baseTy);
    assert(memberTy);
    assert(name);
    assert(useDC);
    switch (simplifyMemberConstraint(ConstraintKind::UnresolvedValueMember,
                                     baseTy, name, memberTy,
                                     useDC, functionRefKind,
                                     /*outerAlternatives=*/{},
                                     TMF_GenerateConstraints, locator)) {
    case SolutionKind::Unsolved:
      llvm_unreachable("Unsolved result when generating constraints!");

    case SolutionKind::Solved:
      break;

    case SolutionKind::Error:
      if (shouldAddNewFailingConstraint()) {
        addNewFailingConstraint(
          Constraint::createMember(*this, ConstraintKind::UnresolvedValueMember,
                                   baseTy, memberTy, name,
                                   useDC, functionRefKind,
                                   getConstraintLocator(locator)));
      }
      break;
    }
  }

  /// Add a value witness constraint to the constraint system.
  void addValueWitnessConstraint(
      Type baseTy, ValueDecl *requirement, Type memberTy, DeclContext *useDC,
      FunctionRefKind functionRefKind, ConstraintLocatorBuilder locator) {
    assert(baseTy);
    assert(memberTy);
    assert(requirement);
    assert(useDC);
    switch (simplifyValueWitnessConstraint(
        ConstraintKind::ValueWitness, baseTy, requirement, memberTy, useDC,
        functionRefKind, TMF_GenerateConstraints, locator)) {
    case SolutionKind::Unsolved:
      llvm_unreachable("Unsolved result when generating constraints!");

    case SolutionKind::Solved:
    case SolutionKind::Error:
      break;
    }
  }

  /// Add an explicit conversion constraint (e.g., \c 'x as T').
  void addExplicitConversionConstraint(Type fromType, Type toType,
                                       bool allowFixes,
                                       ConstraintLocatorBuilder locator);

  /// Add a disjunction constraint.
  void
  addDisjunctionConstraint(ArrayRef<Constraint *> constraints,
                           ConstraintLocatorBuilder locator,
                           RememberChoice_t rememberChoice = ForgetChoice) {
    auto constraint =
      Constraint::createDisjunction(*this, constraints,
                                    getConstraintLocator(locator),
                                    rememberChoice);

    addUnsolvedConstraint(constraint);
  }

  /// Whether we should add a new constraint to capture a failure.
  bool shouldAddNewFailingConstraint() const {
    // Only do this at the top level.
    return !failedConstraint;
  }

  /// Add a new constraint that we know fails.
  void addNewFailingConstraint(Constraint *constraint) {
    assert(shouldAddNewFailingConstraint());
    failedConstraint = constraint;
    failedConstraint->setActive(false);

    // Record this as a newly-generated constraint.
    if (solverState) {
      solverState->addGeneratedConstraint(constraint);
      solverState->retireConstraint(constraint);
    }
  }

  /// Add a newly-generated constraint that is known not to be solvable
  /// right now.
  void addUnsolvedConstraint(Constraint *constraint) {
    // We couldn't solve this constraint; add it to the pile.
    InactiveConstraints.push_back(constraint);

    // Add this constraint to the constraint graph.
    CG.addConstraint(constraint);

    // Record this as a newly-generated constraint.
    if (solverState)
      solverState->addGeneratedConstraint(constraint);
  }

  /// Remove an inactive constraint from the current constraint graph.
  void removeInactiveConstraint(Constraint *constraint) {
    CG.removeConstraint(constraint);
    InactiveConstraints.erase(constraint);

    if (solverState)
      solverState->retireConstraint(constraint);
  }

  /// Transfer given constraint from to active list
  /// for solver to attempt its simplification.
  void activateConstraint(Constraint *constraint) {
    assert(!constraint->isActive() && "Constraint is already active");
    ActiveConstraints.splice(ActiveConstraints.end(), InactiveConstraints,
                             constraint);
    constraint->setActive(true);
  }

  void deactivateConstraint(Constraint *constraint) {
    assert(constraint->isActive() && "Constraint is already inactive");
    InactiveConstraints.splice(InactiveConstraints.end(),
                               ActiveConstraints, constraint);
    constraint->setActive(false);
  }

  void retireConstraint(Constraint *constraint) {
    if (constraint->isActive())
      deactivateConstraint(constraint);
    removeInactiveConstraint(constraint);
  }

  /// Note that this constraint is "favored" within its disjunction, and
  /// should be tried first to the exclusion of non-favored constraints in
  /// the same disjunction.
  void favorConstraint(Constraint *constraint) {
    if (constraint->isFavored())
      return;

    if (solverState) {
      solverState->favorConstraint(constraint);
    } else {
      constraint->setFavored();
    }
  }

  /// Retrieve the list of inactive constraints.
  ConstraintList &getConstraints() { return InactiveConstraints; }

  /// The worklist of "active" constraints that should be revisited
  /// due to a change.
  ConstraintList &getActiveConstraints() { return ActiveConstraints; }

  void findConstraints(SmallVectorImpl<Constraint *> &found,
                       llvm::function_ref<bool(const Constraint &)> pred) {
    filterConstraints(ActiveConstraints, pred, found);
    filterConstraints(InactiveConstraints, pred, found);
  }

  /// Retrieve the representative of the equivalence class containing
  /// this type variable.
  TypeVariableType *getRepresentative(TypeVariableType *typeVar) const {
    return typeVar->getImpl().getRepresentative(getSavedBindings());
  }

  /// Gets the VarDecl associateed with resolvedOverload, and the type of the
  /// storage wrapper if the decl has an associated storage wrapper.
  Optional<std::pair<VarDecl *, Type>>
  getStorageWrapperInformation(SelectedOverload resolvedOverload) {
    if (resolvedOverload.choice.isDecl()) {
      if (auto *decl = dyn_cast<VarDecl>(resolvedOverload.choice.getDecl())) {
        if (decl->hasAttachedPropertyWrapper()) {
          if (auto storageWrapper = decl->getPropertyWrapperStorageWrapper()) {
            Type type = storageWrapper->getInterfaceType();
            if (Type baseType = resolvedOverload.choice.getBaseType()) {
              type = baseType->getTypeOfMember(DC->getParentModule(),
                                               storageWrapper, type);
            }
            return std::make_pair(decl, type);
          }
        }
      }
    }
    return None;
  }

  /// Gets the VarDecl associateed with resolvedOverload, and the type of the
  /// backing storage if the decl has an associated property wrapper.
  Optional<std::pair<VarDecl *, Type>>
  getPropertyWrapperInformation(SelectedOverload resolvedOverload) {
    if (resolvedOverload.choice.isDecl()) {
      if (auto *decl = dyn_cast<VarDecl>(resolvedOverload.choice.getDecl())) {
        if (decl->hasAttachedPropertyWrapper()) {
          auto wrapperTy = decl->getPropertyWrapperBackingPropertyType();
          if (Type baseType = resolvedOverload.choice.getBaseType()) {
            wrapperTy = baseType->getTypeOfMember(DC->getParentModule(),
                                                  decl, wrapperTy);
          }
          return std::make_pair(decl, wrapperTy);
        }
      }
    }
    return None;
  }

  /// Gets the VarDecl, and the type of the type property that it wraps if
  /// resolved overload has a decl which is the backing storage for a
  /// property wrapper.
  Optional<std::pair<VarDecl *, Type>>
  getWrappedPropertyInformation(SelectedOverload resolvedOverload) {
    if (resolvedOverload.choice.isDecl()) {
      if (auto *decl = dyn_cast<VarDecl>(resolvedOverload.choice.getDecl())) {
        if (auto wrapped = decl->getOriginalWrappedProperty()) {
          Type type = wrapped->getInterfaceType();
          if (Type baseType = resolvedOverload.choice.getBaseType()) {
            type = baseType->getTypeOfMember(DC->getParentModule(),
                                             wrapped, type);
          }
          return std::make_pair(decl, type);
        }
      }
    }
    return None;
  }

  /// Merge the equivalence sets of the two type variables.
  ///
  /// Note that both \c typeVar1 and \c typeVar2 must be the
  /// representatives of their equivalence classes, and must be
  /// distinct.
  void mergeEquivalenceClasses(TypeVariableType *typeVar1,
                               TypeVariableType *typeVar2,
                               bool updateWorkList = true);

  /// Flags that direct type matching.
  enum TypeMatchFlags {
    /// Indicates that we are in a context where we should be
    /// generating constraints for any unsolvable problems.
    ///
    /// This flag is automatically introduced when type matching destructures
    /// a type constructor (tuple, function type, etc.), solving that
    /// constraint while potentially generating others.
    TMF_GenerateConstraints = 0x01,

    /// Indicates that we are applying a fix.
    TMF_ApplyingFix = 0x02,
  };

  /// Options that govern how type matching should proceed.
  using TypeMatchOptions = OptionSet<TypeMatchFlags>;

  /// Retrieve the fixed type corresponding to the given type variable,
  /// or a null type if there is no fixed type.
  Type getFixedType(TypeVariableType *typeVar) const {
    return typeVar->getImpl().getFixedType(getSavedBindings());
  }

  /// Retrieve the fixed type corresponding to a given type variable,
  /// recursively, until we hit something that isn't a type variable
  /// or a type variable that doesn't have a fixed type.
  ///
  /// \param type The type to simplify.
  ///
  /// \param wantRValue Whether this routine should look through
  /// lvalues at each step.
  Type getFixedTypeRecursive(Type type, bool wantRValue) const {
    TypeMatchOptions flags = None;
    return getFixedTypeRecursive(type, flags, wantRValue);
  }

  /// Retrieve the fixed type corresponding to a given type variable,
  /// recursively, until we hit something that isn't a type variable
  /// or a type variable that doesn't have a fixed type.
  ///
  /// \param type The type to simplify.
  ///
  /// \param flags When simplifying one of the types that is part of a
  /// constraint we are examining, the set of flags that governs the
  /// simplification. The set of flags may be both queried and mutated.
  ///
  /// \param wantRValue Whether this routine should look through
  /// lvalues at each step.
  Type getFixedTypeRecursive(Type type, TypeMatchOptions &flags,
                             bool wantRValue) const;

  /// Determine whether the given type variable occurs within the given type.
  ///
  /// This routine assumes that the type has already been fully simplified.
  ///
  /// \param involvesOtherTypeVariables if non-null, records whether any other
  /// type variables are present in the type.
  static bool typeVarOccursInType(TypeVariableType *typeVar, Type type,
                                  bool *involvesOtherTypeVariables = nullptr);

  /// Given the fact that contextual type is now available for the type
  /// variable representing one of the closures, let's set pre-determined
  /// closure type and generate constraints for its body, iff it's a
  /// single-statement closure.
  ///
  /// \param typeVar The type variable representing a function type of the
  /// closure expression.
  /// \param contextualType The contextual type this closure would be
  /// converted to.
  /// \param locator The locator associated with contextual type.
  ///
  /// \returns `true` if it was possible to generate constraints for
  /// the body and assign fixed type to the closure, `false` otherwise.
  bool resolveClosure(TypeVariableType *typeVar, Type contextualType,
                      ConstraintLocatorBuilder locator);

  /// Assign a fixed type to the given type variable.
  ///
  /// \param typeVar The type variable to bind.
  ///
  /// \param type The fixed type to which the type variable will be bound.
  ///
  /// \param updateState Whether to update the state based on this binding.
  /// False when we're only assigning a type as part of reconstructing 
  /// a complete solution from partial solutions.
  void assignFixedType(TypeVariableType *typeVar, Type type,
                       bool updateState = true);

  /// Determine if the type in question is an Array<T> and, if so, provide the
  /// element type of the array.
  static Optional<Type> isArrayType(Type type);

  /// Determine whether the given type is a dictionary and, if so, provide the
  /// key and value types for the dictionary.
  static Optional<std::pair<Type, Type>> isDictionaryType(Type type);

  /// Determine if the type in question is a Set<T> and, if so, provide the
  /// element type of the set.
  static Optional<Type> isSetType(Type t);

  /// Determine if the type in question is one of the known collection types.
  static bool isCollectionType(Type t);

  /// Determine if the type in question is AnyHashable.
  static bool isAnyHashableType(Type t);

  /// Call Expr::isTypeReference on the given expression, using a
  /// custom accessor for the type on the expression that reads the
  /// type from the ConstraintSystem expression type map.
  bool isTypeReference(const Expr *E);

  /// Call Expr::isIsStaticallyDerivedMetatype on the given
  /// expression, using a custom accessor for the type on the
  /// expression that reads the type from the ConstraintSystem
  /// expression type map.
  bool isStaticallyDerivedMetatype(const Expr *E);

  /// Call TypeExpr::getInstanceType on the given expression, using a
  /// custom accessor for the type on the expression that reads the
  /// type from the ConstraintSystem expression type map.
  Type getInstanceType(const TypeExpr *E);

  /// Call AbstractClosureExpr::getResultType on the given expression,
  /// using a custom accessor for the type on the expression that
  /// reads the type from the ConstraintSystem expression type map.
  Type getResultType(const AbstractClosureExpr *E);

private:
  /// Introduce the constraints associated with the given type variable
  /// into the worklist.
  void addTypeVariableConstraintsToWorkList(TypeVariableType *typeVar);

  static void
  filterConstraints(ConstraintList &constraints,
                    llvm::function_ref<bool(const Constraint &)> pred,
                    SmallVectorImpl<Constraint *> &found) {
    for (auto &constraint : constraints) {
      if (pred(constraint))
        found.push_back(&constraint);
    }
  }

public:

  /// Coerce the given expression to an rvalue, if it isn't already.
  Expr *coerceToRValue(Expr *expr);

  /// Add implicit "load" expressions to the given expression.
  Expr *addImplicitLoadExpr(Expr *expr);

  /// "Open" the given unbound type by introducing fresh type
  /// variables for generic parameters and constructing a bound generic
  /// type from these type variables.
  ///
  /// \param unbound The type to open.
  ///
  /// \returns The opened type.
  Type openUnboundGenericType(UnboundGenericType *unbound,
                              ConstraintLocatorBuilder locator,
                              OpenedTypeMap &replacements);

  /// "Open" the given type by replacing any occurrences of unbound
  /// generic types with bound generic types with fresh type variables as
  /// generic arguments.
  ///
  /// \param type The type to open.
  ///
  /// \returns The opened type.
  Type openUnboundGenericType(Type type, ConstraintLocatorBuilder locator);

  /// "Open" the given type by replacing any occurrences of generic
  /// parameter types and dependent member types with fresh type variables.
  ///
  /// \param type The type to open.
  ///
  /// \returns The opened type, or \c type if there are no archetypes in it.
  Type openType(Type type, OpenedTypeMap &replacements);

  /// "Open" the given function type.
  ///
  /// If the function type is non-generic, this is equivalent to calling
  /// openType(). Otherwise, it calls openGeneric() on the generic
  /// function's signature first.
  ///
  /// \param funcType The function type to open.
  ///
  /// \param replacements The mapping from opened types to the type
  /// variables to which they were opened.
  ///
  /// \param outerDC The generic context containing the declaration.
  ///
  /// \returns The opened type, or \c type if there are no archetypes in it.
  FunctionType *openFunctionType(AnyFunctionType *funcType,
                                 ConstraintLocatorBuilder locator,
                                 OpenedTypeMap &replacements,
                                 DeclContext *outerDC);

  /// Open the generic parameter list and its requirements,
  /// creating type variables for each of the type parameters.
  void openGeneric(DeclContext *outerDC,
                   GenericSignature signature,
                   ConstraintLocatorBuilder locator,
                   OpenedTypeMap &replacements);

  /// Open the generic parameter list creating type variables for each of the
  /// type parameters.
  void openGenericParameters(DeclContext *outerDC,
                             GenericSignature signature,
                             OpenedTypeMap &replacements,
                             ConstraintLocatorBuilder locator);

  /// Given generic signature open its generic requirements,
  /// using substitution function, and record them in the
  /// constraint system for further processing.
  void openGenericRequirements(DeclContext *outerDC,
                               GenericSignature signature,
                               bool skipProtocolSelfConstraint,
                               ConstraintLocatorBuilder locator,
                               llvm::function_ref<Type(Type)> subst);

  /// Record the set of opened types for the given locator.
  void recordOpenedTypes(
         ConstraintLocatorBuilder locator,
         const OpenedTypeMap &replacements);

  /// Retrieve the type of a reference to the given value declaration.
  ///
  /// For references to polymorphic function types, this routine "opens up"
  /// the type by replacing each instance of an archetype with a fresh type
  /// variable.
  ///
  /// \param decl The declarations whose type is being computed.
  ///
  /// \returns a pair containing the full opened type (if applicable) and
  /// opened type of a reference to declaration.
  std::pair<Type, Type> getTypeOfReference(
                          ValueDecl *decl,
                          FunctionRefKind functionRefKind,
                          ConstraintLocatorBuilder locator,
                          DeclContext *useDC);

  /// Return the type-of-reference of the given value.
  ///
  /// \param baseType if non-null, return the type of a member reference to
  ///   this value when the base has the given type
  ///
  /// \param UseDC The context of the access.  Some variables have different
  ///   types depending on where they are used.
  ///
  /// \param base The optional base expression of this value reference
  ///
  /// \param wantInterfaceType Whether we want the interface type, if available.
  Type getUnopenedTypeOfReference(VarDecl *value, Type baseType,
                                  DeclContext *UseDC,
                                  const DeclRefExpr *base = nullptr,
                                  bool wantInterfaceType = false);

  /// Retrieve the type of a reference to the given value declaration,
  /// as a member with a base of the given type.
  ///
  /// For references to generic function types or members of generic types,
  /// this routine "opens up" the type by replacing each instance of a generic
  /// parameter with a fresh type variable.
  ///
  /// \param isDynamicResult Indicates that this declaration was found via
  /// dynamic lookup.
  ///
  /// \returns a pair containing the full opened type (which includes the opened
  /// base) and opened type of a reference to this member.
  std::pair<Type, Type> getTypeOfMemberReference(
                          Type baseTy, ValueDecl *decl, DeclContext *useDC,
                          bool isDynamicResult,
                          FunctionRefKind functionRefKind,
                          ConstraintLocatorBuilder locator,
                          const DeclRefExpr *base = nullptr,
                          OpenedTypeMap *replacements = nullptr);

private:
  /// Adjust the constraint system to accomodate the given selected overload, and
  /// recompute the type of the referenced declaration.
  ///
  /// \returns a pair containing the adjusted opened type of a reference to
  /// this member and a bit indicating whether or not a bind constraint was added.
  std::pair<Type, bool> adjustTypeOfOverloadReference(
      const OverloadChoice &choice, ConstraintLocator *locator, Type boundType,
      Type refType);

  /// Add the constraints needed to bind an overload's type variable.
  void bindOverloadType(
      const SelectedOverload &overload, Type boundType,
      ConstraintLocator *locator, DeclContext *useDC,
      llvm::function_ref<void(unsigned int, Type, ConstraintLocator *)>
          verifyThatArgumentIsHashable);

public:
  /// Attempt to simplify the set of overloads corresponding to a given
  /// function application constraint.
  ///
  /// \param fnTypeVar The type variable that describes the set of
  /// overloads for the function.
  ///
  /// \param argFnType The call signature, which includes the call arguments
  /// (as the function parameters) and the expected result type of the
  /// call.
  ///
  /// \returns \c fnType, or some simplified form of it if this function
  /// was able to find a single overload or derive some common structure
  /// among the overloads.
  Type simplifyAppliedOverloads(TypeVariableType *fnTypeVar,
                                const FunctionType *argFnType,
                                ConstraintLocatorBuilder locator);

  /// Retrieve the type that will be used when matching the given overload.
  Type getEffectiveOverloadType(const OverloadChoice &overload,
                                bool allowMembers,
                                DeclContext *useDC);

  /// Add a new overload set to the list of unresolved overload
  /// sets.
  void addOverloadSet(Type boundType, ArrayRef<OverloadChoice> choices,
                      DeclContext *useDC, ConstraintLocator *locator,
                      Optional<unsigned> favoredIndex = None);

  void addOverloadSet(ArrayRef<Constraint *> choices,
                      ConstraintLocator *locator);

  /// Retrieve the allocator used by this constraint system.
  llvm::BumpPtrAllocator &getAllocator() { return Allocator; }

  template <typename It>
  ArrayRef<typename std::iterator_traits<It>::value_type>
  allocateCopy(It start, It end) {
    using T = typename std::iterator_traits<It>::value_type;
    T *result = (T*)getAllocator().Allocate(sizeof(T)*(end-start), alignof(T));
    unsigned i;
    for (i = 0; start != end; ++start, ++i)
      new (result+i) T(*start);
    return ArrayRef<T>(result, i);
  }

  template<typename T>
  ArrayRef<T> allocateCopy(ArrayRef<T> array) {
    return allocateCopy(array.begin(), array.end());
  }

  template<typename T>
  ArrayRef<T> allocateCopy(SmallVectorImpl<T> &vec) {
    return allocateCopy(vec.begin(), vec.end());
  }

  /// Generate constraints for the given solution target.
  ///
  /// \returns true if an error occurred, false otherwise.
  bool generateConstraints(SolutionApplicationTarget &target,
                           FreeTypeVariableBinding allowFreeTypeVariables);

  /// Generate constraints for the body of the given single-statement closure.
  ///
  /// \returns a possibly-sanitized expression, or null if an error occurred.
  Expr *generateConstraints(ClosureExpr *closure);

  /// Generate constraints for the given (unchecked) expression.
  ///
  /// \returns a possibly-sanitized expression, or null if an error occurred.
  Expr *generateConstraints(Expr *E, DeclContext *dc);

  /// Generate constraints for binding the given pattern to the
  /// value of the given expression.
  ///
  /// \returns a possibly-sanitized initializer, or null if an error occurred.
  Type generateConstraints(Pattern *P, ConstraintLocatorBuilder locator);

  /// Determines whether we can generate constraints for this statement
  /// condition.
  static bool canGenerateConstraints(StmtCondition condition);

  /// Generate constraints for a statement condition.
  ///
  /// \returns true if there was an error in constraint generation, false
  /// if generation succeeded.
  bool generateConstraints(StmtCondition condition, DeclContext *dc);

  /// Generate constraints for a given set of overload choices.
  ///
  /// \param constraints The container of generated constraint choices.
  ///
  /// \param type The type each choice should be bound to.
  ///
  /// \param choices The set of choices to convert into bind overload
  /// constraints so solver could attempt each one.
  ///
  /// \param useDC The declaration context where each choice is used.
  ///
  /// \param locator The locator to use when generating constraints.
  ///
  /// \param favoredIndex If there is a "favored" or preferred choice
  /// this is its index in the set of choices.
  ///
  /// \param requiresFix Determines whether choices require a fix to
  /// be included in the result. If the fix couldn't be provided by
  /// `getFix` for any given choice, such choice would be filtered out.
  ///
  /// \param getFix Optional callback to determine a fix for a given
  /// choice (first argument is a position of current choice,
  /// second - the choice in question).
  void generateConstraints(
      SmallVectorImpl<Constraint *> &constraints, Type type,
      ArrayRef<OverloadChoice> choices, DeclContext *useDC,
      ConstraintLocator *locator, Optional<unsigned> favoredIndex = None,
      bool requiresFix = false,
      llvm::function_ref<ConstraintFix *(unsigned, const OverloadChoice &)>
          getFix = [](unsigned, const OverloadChoice &) { return nullptr; });

  /// Propagate constraints in an effort to enforce local
  /// consistency to reduce the time to solve the system.
  ///
  /// \returns true if the system is known to be inconsistent (have no
  /// solutions).
  bool propagateConstraints();

  /// The result of attempting to resolve a constraint or set of
  /// constraints.
  enum class SolutionKind : char {
    /// The constraint has been solved completely, and provides no
    /// more information.
    Solved,
    /// The constraint could not be solved at this point.
    Unsolved,
    /// The constraint uncovers an inconsistency in the system.
    Error
  };

  class TypeMatchResult {
    SolutionKind Kind;

  public:
    inline bool isSuccess() const { return Kind == SolutionKind::Solved; }
    inline bool isFailure() const { return Kind == SolutionKind::Error; }
    inline bool isAmbiguous() const { return Kind == SolutionKind::Unsolved; }

    static TypeMatchResult success(ConstraintSystem &cs) {
      return {SolutionKind::Solved};
    }

    static TypeMatchResult failure(ConstraintSystem &cs,
                                   ConstraintLocatorBuilder location) {
      return {SolutionKind::Error};
    }

    static TypeMatchResult ambiguous(ConstraintSystem &cs) {
      return {SolutionKind::Unsolved};
    }

    operator SolutionKind() { return Kind; }
  private:
    TypeMatchResult(SolutionKind result) : Kind(result) {}
  };

  /// Attempt to repair typing failures and record fixes if needed.
  /// \return true if at least some of the failures has been repaired
  /// successfully, which allows type matcher to continue.
  bool repairFailures(Type lhs, Type rhs, ConstraintKind matchKind,
                      SmallVectorImpl<RestrictionOrFix> &conversionsOrFixes,
                      ConstraintLocatorBuilder locator);

  /// Subroutine of \c matchTypes(), which matches up two tuple types.
  ///
  /// \returns the result of performing the tuple-to-tuple conversion.
  TypeMatchResult matchTupleTypes(TupleType *tuple1, TupleType *tuple2,
                                  ConstraintKind kind, TypeMatchOptions flags,
                                  ConstraintLocatorBuilder locator);

  /// Subroutine of \c matchTypes(), which matches a scalar type to
  /// a tuple type.
  ///
  /// \returns the result of performing the scalar-to-tuple conversion.
  TypeMatchResult matchScalarToTupleTypes(Type type1, TupleType *tuple2,
                                          ConstraintKind kind,
                                          TypeMatchOptions flags,
                                          ConstraintLocatorBuilder locator);

  /// Subroutine of \c matchTypes(), which matches up two function
  /// types.
  TypeMatchResult matchFunctionTypes(FunctionType *func1, FunctionType *func2,
                                     ConstraintKind kind, TypeMatchOptions flags,
                                     ConstraintLocatorBuilder locator);
  
  /// Subroutine of \c matchTypes(), which matches up a value to a
  /// superclass.
  TypeMatchResult matchSuperclassTypes(Type type1, Type type2,
                                       TypeMatchOptions flags,
                                       ConstraintLocatorBuilder locator);

  /// Subroutine of \c matchTypes(), which matches up two types that
  /// refer to the same declaration via their generic arguments.
  TypeMatchResult matchDeepEqualityTypes(Type type1, Type type2,
                                         ConstraintLocatorBuilder locator);

  /// Subroutine of \c matchTypes(), which matches up a value to an
  /// existential type.
  ///
  /// \param kind Either ConstraintKind::SelfObjectOfProtocol or
  /// ConstraintKind::ConformsTo. Usually this uses SelfObjectOfProtocol,
  /// but when matching the instance type of a metatype with the instance type
  /// of an existential metatype, since we want an actual conformance check.
  TypeMatchResult matchExistentialTypes(Type type1, Type type2,
                                        ConstraintKind kind,
                                        TypeMatchOptions flags,
                                        ConstraintLocatorBuilder locator);

  /// Subroutine of \c matchTypes(), used to bind a type to a
  /// type variable.
  TypeMatchResult matchTypesBindTypeVar(
      TypeVariableType *typeVar, Type type, ConstraintKind kind,
      TypeMatchOptions flags, ConstraintLocatorBuilder locator,
      llvm::function_ref<TypeMatchResult()> formUnsolvedResult);

public: // FIXME: public due to statics in CSSimplify.cpp
  /// Attempt to match up types \c type1 and \c type2, which in effect
  /// is solving the given type constraint between these two types.
  ///
  /// \param type1 The first type, which is on the left of the type relation.
  ///
  /// \param type2 The second type, which is on the right of the type relation.
  ///
  /// \param kind The kind of type match being performed, e.g., exact match,
  /// trivial subtyping, subtyping, or conversion.
  ///
  /// \param flags A set of flags composed from the TMF_* constants, which
  /// indicates how the constraint should be simplified.
  ///
  /// \param locator The locator that will be used to track the location of
  /// the specific types being matched.
  ///
  /// \returns the result of attempting to solve this constraint.
  TypeMatchResult matchTypes(Type type1, Type type2, ConstraintKind kind,
                             TypeMatchOptions flags,
                             ConstraintLocatorBuilder locator);

  TypeMatchResult getTypeMatchSuccess() {
    return TypeMatchResult::success(*this);
  }

  TypeMatchResult getTypeMatchFailure(ConstraintLocatorBuilder locator) {
    return TypeMatchResult::failure(*this, locator);
  }

  TypeMatchResult getTypeMatchAmbiguous() {
    return TypeMatchResult::ambiguous(*this);
  }

public:
  /// Given a function type where the eventual result type is an optional,
  /// where "eventual result type" is defined as:
  ///   1. The result type is an optional
  ///   2. The result type is a function type with an eventual result
  ///      type that is an optional.
  ///
  /// return the same function type but with the eventual result type
  /// replaced by its underlying type.
  ///
  /// i.e. return (S) -> T for (S) -> T?
  //       return (X) -> () -> Y for (X) -> () -> Y?
  Type replaceFinalResultTypeWithUnderlying(AnyFunctionType *fnTy) {
    auto resultTy = fnTy->getResult();
    if (auto *resultFnTy = resultTy->getAs<AnyFunctionType>())
      resultTy = replaceFinalResultTypeWithUnderlying(resultFnTy);
    else
      resultTy = resultTy->getWithoutSpecifierType()->getOptionalObjectType();

    assert(resultTy);

    if (auto *genericFn = fnTy->getAs<GenericFunctionType>()) {
      return GenericFunctionType::get(genericFn->getGenericSignature(),
                                      genericFn->getParams(), resultTy,
                                      genericFn->getExtInfo());
    }

    return FunctionType::get(fnTy->getParams(), resultTy, fnTy->getExtInfo());
  }

  // Build a disjunction that attempts both T? and T for a particular
  // type binding. The choice of T? is preferred, and we will not
  // attempt T if we can type check with T?
  void
  buildDisjunctionForOptionalVsUnderlying(Type boundTy, Type type,
                                          ConstraintLocator *locator) {
    // NOTE: If we use other locator kinds for these disjunctions, we
    // need to account for it in solution scores for forced-unwraps.
    assert(locator->getPath().back().getKind() ==
               ConstraintLocator::ImplicitlyUnwrappedDisjunctionChoice ||
           locator->getPath().back().getKind() ==
               ConstraintLocator::DynamicLookupResult);

    // Create the constraint to bind to the optional type and make it
    // the favored choice.
    auto *bindToOptional =
      Constraint::create(*this, ConstraintKind::Bind, boundTy, type, locator);
    bindToOptional->setFavored();

    Type underlyingType;
    if (auto *fnTy = type->getAs<AnyFunctionType>())
      underlyingType = replaceFinalResultTypeWithUnderlying(fnTy);
    else
      underlyingType = type->getWithoutSpecifierType()->getOptionalObjectType();

    assert(underlyingType);

    if (type->is<LValueType>())
      underlyingType = LValueType::get(underlyingType);
    assert(!type->is<InOutType>());

    auto *bindToUnderlying = Constraint::create(
        *this, ConstraintKind::Bind, boundTy, underlyingType, locator);

    llvm::SmallVector<Constraint *, 2> choices = {bindToOptional,
                                                  bindToUnderlying};

    // Create the disjunction
    addDisjunctionConstraint(choices, locator, RememberChoice);
  }

  // Build a disjunction for types declared IUO.
  void
  buildDisjunctionForImplicitlyUnwrappedOptional(Type boundTy, Type type,
                                                 ConstraintLocator *locator) {
    auto *disjunctionLocator = getConstraintLocator(
        locator, ConstraintLocator::ImplicitlyUnwrappedDisjunctionChoice);
    buildDisjunctionForOptionalVsUnderlying(boundTy, type, disjunctionLocator);
  }

  // Build a disjunction for dynamic lookup results, which are
  // implicitly unwrapped if needed.
  void buildDisjunctionForDynamicLookupResult(Type boundTy, Type type,
                                              ConstraintLocator *locator) {
    auto *dynamicLocator =
        getConstraintLocator(locator, ConstraintLocator::DynamicLookupResult);
    buildDisjunctionForOptionalVsUnderlying(boundTy, type, dynamicLocator);
  }

  /// Resolve the given overload set to the given choice.
  void resolveOverload(ConstraintLocator *locator, Type boundType,
                       OverloadChoice choice, DeclContext *useDC);

  /// Simplify a type, by replacing type variables with either their
  /// fixed types (if available) or their representatives.
  ///
  /// The resulting types can be compared canonically, so long as additional
  /// type equivalence requirements aren't introduced between comparisons.
  Type simplifyType(Type type) const;

  /// Simplify a type, by replacing type variables with either their
  /// fixed types (if available) or their representatives.
  ///
  /// \param flags If the simplified type has changed, this will be updated
  /// to include \c TMF_GenerateConstraints.
  ///
  /// The resulting types can be compared canonically, so long as additional
  /// type equivalence requirements aren't introduced between comparisons.
  Type simplifyType(Type type, TypeMatchOptions &flags) {
    Type result = simplifyType(type);
    if (result.getPointer() != type.getPointer())
      flags |= TMF_GenerateConstraints;
    return result;
  }

  /// Given a ValueMember, UnresolvedValueMember, or TypeMember constraint,
  /// perform a lookup into the specified base type to find a candidate list.
  /// The list returned includes the viable candidates as well as the unviable
  /// ones (along with reasons why they aren't viable).
  ///
  /// If includeInaccessibleMembers is set to true, this burns compile time to
  /// try to identify and classify inaccessible members that may be being
  /// referenced.
  MemberLookupResult performMemberLookup(ConstraintKind constraintKind,
                                         DeclNameRef memberName, Type baseTy,
                                         FunctionRefKind functionRefKind,
                                         ConstraintLocator *memberLocator,
                                         bool includeInaccessibleMembers);

  /// Build implicit autoclosure expression wrapping a given expression.
  /// Given expression represents computed result of the closure.
  Expr *buildAutoClosureExpr(Expr *expr, FunctionType *closureType);

private:
  /// Determines whether or not a given conversion at a given locator requires
  /// the creation of a temporary value that's only valid for a limited scope.
  /// Such ephemeral conversions, such as array-to-pointer, cannot be passed to
  /// non-ephemeral parameters.
  ConversionEphemeralness
  isConversionEphemeral(ConversionRestrictionKind conversion,
                        ConstraintLocatorBuilder locator);

  /// Simplifies a type by replacing type variables with the result of
  /// \c getFixedTypeFn and performing lookup on dependent member types.
  Type simplifyTypeImpl(Type type,
      llvm::function_ref<Type(TypeVariableType *)> getFixedTypeFn) const;

  /// Attempt to simplify the given construction constraint.
  ///
  /// \param valueType The type being constructed.
  ///
  /// \param fnType The argument type that will be the input to the
  /// valueType initializer and the result type will be the result of
  /// calling that initializer.
  ///
  /// \param flags A set of flags composed from the TMF_* constants, which
  /// indicates how the constraint should be simplified.
  /// 
  /// \param locator Locator describing where this construction
  /// occurred.
  SolutionKind simplifyConstructionConstraint(Type valueType, 
                                              FunctionType *fnType,
                                              TypeMatchOptions flags,
                                              DeclContext *DC,
                                              FunctionRefKind functionRefKind,
                                              ConstraintLocator *locator);

  /// Attempt to simplify the given conformance constraint.
  ///
  /// \param type The type being tested.
  /// \param protocol The protocol to which the type should conform.
  /// \param kind Either ConstraintKind::SelfObjectOfProtocol or
  /// ConstraintKind::ConformsTo.
  /// \param locator Locator describing where this constraint occurred.
  SolutionKind simplifyConformsToConstraint(Type type, ProtocolDecl *protocol,
                                            ConstraintKind kind,
                                            ConstraintLocatorBuilder locator,
                                            TypeMatchOptions flags);

  /// Attempt to simplify the given conformance constraint.
  ///
  /// \param type The type being tested.
  /// \param protocol The protocol or protocol composition type to which the
  /// type should conform.
  /// \param locator Locator describing where this constraint occurred.
  ///
  /// \param kind If this is SelfTypeOfProtocol, we allow an existential type
  /// that contains the protocol but does not conform to it (eg, due to
  /// associated types).
  SolutionKind simplifyConformsToConstraint(Type type, Type protocol,
                                            ConstraintKind kind,
                                            ConstraintLocatorBuilder locator,
                                            TypeMatchOptions flags);

  /// Attempt to simplify a checked-cast constraint.
  SolutionKind simplifyCheckedCastConstraint(Type fromType, Type toType,
                                             TypeMatchOptions flags,
                                             ConstraintLocatorBuilder locator);

  /// Attempt to simplify the given member constraint.
  SolutionKind simplifyMemberConstraint(
      ConstraintKind kind, Type baseType, DeclNameRef member, Type memberType,
      DeclContext *useDC, FunctionRefKind functionRefKind,
      ArrayRef<OverloadChoice> outerAlternatives, TypeMatchOptions flags,
      ConstraintLocatorBuilder locator);

  /// Attempt to simplify the given value witness constraint.
  SolutionKind simplifyValueWitnessConstraint(
      ConstraintKind kind, Type baseType, ValueDecl *member, Type memberType,
      DeclContext *useDC, FunctionRefKind functionRefKind,
      TypeMatchOptions flags, ConstraintLocatorBuilder locator);

  /// Attempt to simplify the optional object constraint.
  SolutionKind simplifyOptionalObjectConstraint(
                                          Type first, Type second,
                                          TypeMatchOptions flags,
                                          ConstraintLocatorBuilder locator);

  /// Attempt to simplify a function input or result constraint.
  SolutionKind simplifyFunctionComponentConstraint(
                                          ConstraintKind kind,
                                          Type first, Type second,
                                          TypeMatchOptions flags,
                                          ConstraintLocatorBuilder locator);

  /// Attempt to simplify an OpaqueUnderlyingType constraint.
  SolutionKind simplifyOpaqueUnderlyingTypeConstraint(Type type1,
                                              Type type2,
                                              TypeMatchOptions flags,
                                              ConstraintLocatorBuilder locator);
  
  /// Attempt to simplify the BridgingConversion constraint.
  SolutionKind simplifyBridgingConstraint(Type type1,
                                         Type type2,
                                         TypeMatchOptions flags,
                                         ConstraintLocatorBuilder locator);

  /// Attempt to simplify the ApplicableFunction constraint.
  SolutionKind simplifyApplicableFnConstraint(
                                      Type type1,
                                      Type type2,
                                      TypeMatchOptions flags,
                                      ConstraintLocatorBuilder locator);

  /// Attempt to simplify the DynamicCallableApplicableFunction constraint.
  SolutionKind simplifyDynamicCallableApplicableFnConstraint(
                                      Type type1,
                                      Type type2,
                                      TypeMatchOptions flags,
                                      ConstraintLocatorBuilder locator);

  /// Attempt to simplify the given DynamicTypeOf constraint.
  SolutionKind simplifyDynamicTypeOfConstraint(
                                         Type type1, Type type2,
                                         TypeMatchOptions flags,
                                         ConstraintLocatorBuilder locator);

  /// Attempt to simplify the given EscapableFunctionOf constraint.
  SolutionKind simplifyEscapableFunctionOfConstraint(
                                         Type type1, Type type2,
                                         TypeMatchOptions flags,
                                         ConstraintLocatorBuilder locator);

  /// Attempt to simplify the given OpenedExistentialOf constraint.
  SolutionKind simplifyOpenedExistentialOfConstraint(
                                         Type type1, Type type2,
                                         TypeMatchOptions flags,
                                         ConstraintLocatorBuilder locator);

  /// Attempt to simplify the given KeyPathApplication constraint.
  SolutionKind simplifyKeyPathApplicationConstraint(
                                         Type keyPath,
                                         Type root,
                                         Type value,
                                         TypeMatchOptions flags,
                                         ConstraintLocatorBuilder locator);

  /// Attempt to simplify the given KeyPath constraint.
  SolutionKind simplifyKeyPathConstraint(
      Type keyPath,
      Type root,
      Type value,
      ArrayRef<TypeVariableType *> componentTypeVars,
      TypeMatchOptions flags,
      ConstraintLocatorBuilder locator);

  /// Attempt to simplify the given defaultable constraint.
  SolutionKind simplifyDefaultableConstraint(Type first, Type second,
                                             TypeMatchOptions flags,
                                             ConstraintLocatorBuilder locator);

  /// Attempt to simplify the given defaultable closure type constraint.
  SolutionKind simplifyDefaultClosureTypeConstraint(
      Type closureType, Type inferredType,
      ArrayRef<TypeVariableType *> referencedOuterParameters,
      TypeMatchOptions flags, ConstraintLocatorBuilder locator);

  /// Attempt to simplify a one-way constraint.
  SolutionKind simplifyOneWayConstraint(ConstraintKind kind,
                                        Type first, Type second,
                                        TypeMatchOptions flags,
                                        ConstraintLocatorBuilder locator);

  /// Simplify a conversion constraint by applying the given
  /// reduction rule, which is known to apply at the outermost level.
  SolutionKind simplifyRestrictedConstraintImpl(
                 ConversionRestrictionKind restriction,
                 Type type1, Type type2,
                 ConstraintKind matchKind,
                 TypeMatchOptions flags,
                 ConstraintLocatorBuilder locator);

  /// Simplify a conversion constraint by applying the given
  /// reduction rule, which is known to apply at the outermost level.
  SolutionKind simplifyRestrictedConstraint(
                 ConversionRestrictionKind restriction,
                 Type type1, Type type2,
                 ConstraintKind matchKind,
                 TypeMatchOptions flags,
                 ConstraintLocatorBuilder locator);

public: // FIXME: Public for use by static functions.
  /// Simplify a conversion constraint with a fix applied to it.
  SolutionKind simplifyFixConstraint(ConstraintFix *fix, Type type1, Type type2,
                                     ConstraintKind matchKind,
                                     TypeMatchOptions flags,
                                     ConstraintLocatorBuilder locator);

public:
  /// Simplify the system of constraints, by breaking down complex
  /// constraints into simpler constraints.
  ///
  /// The result of simplification is a constraint system consisting of
  /// only simple constraints relating type variables to each other or
  /// directly to fixed types. There are no constraints that involve
  /// type constructors on both sides. The simplified constraint system may,
  /// of course, include type variables for which we have constraints but
  /// no fixed type. Such type variables are left to the solver to bind.
  ///
  /// \returns true if an error occurred, false otherwise.
  bool simplify(bool ContinueAfterFailures = false);

  /// Simplify the given constraint.
  SolutionKind simplifyConstraint(const Constraint &constraint);
  /// Simplify the given disjunction choice.
  void simplifyDisjunctionChoice(Constraint *choice);

  /// Apply the given function builder to the closure expression.
  ///
  /// \returns \c None when the function builder cannot be applied at all,
  /// otherwise the result of applying the function builder.
  Optional<TypeMatchResult> matchFunctionBuilder(
      AnyFunctionRef fn, Type builderType, Type bodyResultType,
      ConstraintKind bodyResultConstraintKind,
      ConstraintLocator *calleeLocator, ConstraintLocatorBuilder locator);

private:
  /// The kind of bindings that are permitted.
  enum class AllowedBindingKind : uint8_t {
    /// Only the exact type.
    Exact,
    /// Supertypes of the specified type.
    Supertypes,
    /// Subtypes of the specified type.
    Subtypes
  };

  /// The kind of literal binding found.
  enum class LiteralBindingKind : uint8_t {
    None,
    Collection,
    Float,
    Atom,
  };

  /// A potential binding from the type variable to a particular type,
  /// along with information that can be used to construct related
  /// bindings, e.g., the supertypes of a given type.
  struct PotentialBinding {
    /// The type to which the type variable can be bound.
    Type BindingType;

    /// The kind of bindings permitted.
    AllowedBindingKind Kind;

  protected:
    /// The source of the type information.
    ///
    /// Determines whether this binding represents a "hole" in
    /// constraint system. Such bindings have no originating constraint
    /// because they are synthetic, they have a locator instead.
    PointerUnion<Constraint *, ConstraintLocator *> BindingSource;

    PotentialBinding(Type type, AllowedBindingKind kind,
                     PointerUnion<Constraint *, ConstraintLocator *> source)
        : BindingType(type->getWithoutParens()), Kind(kind),
          BindingSource(source) {}

  public:
    PotentialBinding(Type type, AllowedBindingKind kind, Constraint *source)
        : BindingType(type->getWithoutParens()), Kind(kind),
          BindingSource(source) {}

    bool isDefaultableBinding() const {
      if (auto *constraint = BindingSource.dyn_cast<Constraint *>())
        return constraint->getKind() == ConstraintKind::Defaultable;
      // If binding source is not constraint - it's a hole, which is
      // a last resort default binding for a type variable.
      return true;
    }

    bool hasDefaultedLiteralProtocol() const {
      return bool(getDefaultedLiteralProtocol());
    }

    ProtocolDecl *getDefaultedLiteralProtocol() const {
      auto *constraint = BindingSource.dyn_cast<Constraint *>();
      if (!constraint)
        return nullptr;

      return constraint->getKind() == ConstraintKind::LiteralConformsTo
                 ? constraint->getProtocol()
                 : nullptr;
    }

    ConstraintLocator *getLocator() const {
      if (auto *constraint = BindingSource.dyn_cast<Constraint *>())
        return constraint->getLocator();
      return BindingSource.get<ConstraintLocator *>();
    }

    PotentialBinding withType(Type type) const {
      return {type, Kind, BindingSource};
    }

    PotentialBinding withSameSource(Type type, AllowedBindingKind kind) const {
      return {type, kind, BindingSource};
    }

    static PotentialBinding forHole(ASTContext &ctx,
                                    ConstraintLocator *locator) {
      return {ctx.TheUnresolvedType, AllowedBindingKind::Exact,
              /*source=*/locator};
    }
  };

  struct PotentialBindings {
    using BindingScore =
        std::tuple<bool, bool, bool, bool, bool, unsigned char, int>;

    TypeVariableType *TypeVar;

    /// The set of potential bindings.
    SmallVector<PotentialBinding, 4> Bindings;

    /// Whether this type variable is fully bound by one of its constraints.
    bool FullyBound = false;

    /// Whether the bindings of this type involve other type variables.
    bool InvolvesTypeVariables = false;

    /// Whether this type variable is considered a hole in the constraint system.
    bool IsHole = false;

    /// Whether the bindings represent (potentially) incomplete set,
    /// there is no way to say with absolute certainty if that's the
    /// case, but that could happen when certain constraints like
    /// `bind param` are present in the system.
    bool PotentiallyIncomplete = false;

    /// Whether this type variable has literal bindings.
    LiteralBindingKind LiteralBinding = LiteralBindingKind::None;

    /// Whether this type variable is only bound above by existential types.
    bool SubtypeOfExistentialType = false;

    /// The number of defaultable bindings.
    unsigned NumDefaultableBindings = 0;

    /// Tracks the position of the last known supertype in the group.
    Optional<unsigned> lastSupertypeIndex;

    /// A set of all constraints which contribute to pontential bindings.
    llvm::SmallPtrSet<Constraint *, 8> Sources;

    /// A set of all not-yet-resolved type variables this type variable
    /// is a subtype of. This is used to determine ordering inside a
    /// chain of subtypes because binding inference algorithm can't,
    /// at the moment, determine bindings transitively through supertype
    /// type variables.
    llvm::SmallPtrSet<TypeVariableType *, 4> SubtypeOf;

    PotentialBindings(TypeVariableType *typeVar)
        : TypeVar(typeVar), PotentiallyIncomplete(isGenericParameter()) {}

    /// Determine whether the set of bindings is non-empty.
    explicit operator bool() const { return !Bindings.empty(); }

    /// Whether there are any non-defaultable bindings.
    bool hasNonDefaultableBindings() const {
      return Bindings.size() > NumDefaultableBindings;
    }

    static BindingScore formBindingScore(const PotentialBindings &b) {
      return std::make_tuple(b.IsHole,
                             !b.hasNonDefaultableBindings(),
                             b.FullyBound,
                             b.SubtypeOfExistentialType,
                             b.InvolvesTypeVariables,
                             static_cast<unsigned char>(b.LiteralBinding),
                             -(b.Bindings.size() - b.NumDefaultableBindings));
    }

    /// Compare two sets of bindings, where \c x < y indicates that
    /// \c x is a better set of bindings that \c y.
    friend bool operator<(const PotentialBindings &x,
                          const PotentialBindings &y) {
      if (formBindingScore(x) < formBindingScore(y))
        return true;

      if (formBindingScore(y) < formBindingScore(x))
        return false;

      // If there is a difference in number of default types,
      // prioritize bindings with fewer of them.
      if (x.NumDefaultableBindings != y.NumDefaultableBindings)
        return x.NumDefaultableBindings < y.NumDefaultableBindings;

      // If neither type variable is a "hole" let's check whether
      // there is a subtype relationship between them and prefer
      // type variable which represents superclass first in order
      // for "subtype" type variable to attempt more bindings later.
      // This is required because algorithm can't currently infer
      // bindings for subtype transitively through superclass ones.
      if (!(x.IsHole && y.IsHole)) {
        if (x.SubtypeOf.count(y.TypeVar))
          return false;

        if (y.SubtypeOf.count(x.TypeVar))
          return true;
      }

      // As a last resort, let's check if the bindings are
      // potentially incomplete, and if so, let's de-prioritize them.
      return x.PotentiallyIncomplete < y.PotentiallyIncomplete;
    }

    void foundLiteralBinding(ProtocolDecl *proto) {
      switch (*proto->getKnownProtocolKind()) {
      case KnownProtocolKind::ExpressibleByDictionaryLiteral:
      case KnownProtocolKind::ExpressibleByArrayLiteral:
      case KnownProtocolKind::ExpressibleByStringInterpolation:
        LiteralBinding = LiteralBindingKind::Collection;
        break;

      case KnownProtocolKind::ExpressibleByFloatLiteral:
        LiteralBinding = LiteralBindingKind::Float;
        break;

      default:
        if (LiteralBinding != LiteralBindingKind::Collection)
          LiteralBinding = LiteralBindingKind::Atom;
        break;
      }
    }

    /// Add a potential binding to the list of bindings,
    /// coalescing supertype bounds when we are able to compute the meet.
    void addPotentialBinding(PotentialBinding binding,
                             bool allowJoinMeet = true);

    /// Check if this binding is viable for inclusion in the set.
    bool isViable(PotentialBinding &binding) const;

    bool isGenericParameter() const {
      if (auto *locator = TypeVar->getImpl().getLocator()) {
        auto path = locator->getPath();
        return path.empty() ? false
                            : path.back().getKind() ==
                                  ConstraintLocator::GenericParameter;
      }
      return false;
    }

    /// Check if this binding is favored over a disjunction e.g.
    /// if it has only concrete types or would resolve a closure.
    bool favoredOverDisjunction(Constraint *disjunction) const;

    void dump(llvm::raw_ostream &out,
              unsigned indent = 0) const LLVM_ATTRIBUTE_USED {
      out.indent(indent);
      if (PotentiallyIncomplete)
        out << "potentially_incomplete ";
      if (FullyBound)
        out << "fully_bound ";
      if (SubtypeOfExistentialType)
        out << "subtype_of_existential ";
      if (LiteralBinding != LiteralBindingKind::None)
        out << "literal=" << static_cast<int>(LiteralBinding) << " ";
      if (InvolvesTypeVariables)
        out << "involves_type_vars ";
      if (NumDefaultableBindings > 0)
        out << "#defaultable_bindings=" << NumDefaultableBindings << " ";

      PrintOptions PO;
      PO.PrintTypesForDebugging = true;
      out << "bindings={";
      interleave(Bindings,
                 [&](const PotentialBinding &binding) {
                   auto type = binding.BindingType;
                   switch (binding.Kind) {
                   case AllowedBindingKind::Exact:
                     break;

                   case AllowedBindingKind::Subtypes:
                     out << "(subtypes of) ";
                     break;

                   case AllowedBindingKind::Supertypes:
                     out << "(supertypes of) ";
                     break;
                   }
                   if (auto *literal = binding.getDefaultedLiteralProtocol())
                     out << "(default from " << literal->getName() << ") ";
                   out << type.getString(PO);
                 },
                 [&]() { out << "; "; });
      out << "}";
    }

    void dump(ConstraintSystem *cs,
              unsigned indent = 0) const LLVM_ATTRIBUTE_USED {
      dump(cs->getASTContext().TypeCheckerDebug->getStream());
    }

    void dump(TypeVariableType *typeVar, llvm::raw_ostream &out,
              unsigned indent = 0) const LLVM_ATTRIBUTE_USED {
      out.indent(indent);
      out << "(";
      if (typeVar)
        out << "$T" << typeVar->getImpl().getID();
      dump(out, 1);
      out << ")\n";
    }
  };

  Optional<Type> checkTypeOfBinding(TypeVariableType *typeVar, Type type) const;
  Optional<PotentialBindings> determineBestBindings();
  Optional<ConstraintSystem::PotentialBinding>
  getPotentialBindingForRelationalConstraint(
      PotentialBindings &result, Constraint *constraint,
      bool &hasDependentMemberRelationalConstraints,
      bool &hasNonDependentMemberRelationalConstraints,
      bool &addOptionalSupertypeBindings) const;
  PotentialBindings getPotentialBindings(TypeVariableType *typeVar) const;

  /// Detect `subtype` relationship between two type variables and
  /// attempt to infer supertype bindings transitively e.g.
  ///
  /// Given A <: T1 <: T2 transitively A <: T2
  ///
  /// Which gives us a new (superclass A) binding for T2 as well as T1.
  ///
  /// \param inferredBindings The set of all bindings inferred for type
  /// variables in the workset.
  /// \param bindings The type variable we aim to infer new supertype
  /// bindings for.
  void inferTransitiveSupertypeBindings(
      const llvm::SmallDenseMap<TypeVariableType *, PotentialBindings>
          &inferredBindings,
      PotentialBindings &bindings);

private:
  /// Add a constraint to the constraint system.
  SolutionKind addConstraintImpl(ConstraintKind kind, Type first, Type second,
                                 ConstraintLocatorBuilder locator,
                                 bool isFavored);

  /// Collect the current inactive disjunction constraints.
  void collectDisjunctions(SmallVectorImpl<Constraint *> &disjunctions);

  /// Record a particular disjunction choice of
  void recordDisjunctionChoice(ConstraintLocator *disjunctionLocator,
                               unsigned index) {
    DisjunctionChoices.push_back({disjunctionLocator, index});
  }

  /// Filter the set of disjunction terms, keeping only those where the
  /// predicate returns \c true.
  ///
  /// The terms of the disjunction that are filtered out will be marked as
  /// "disabled" so they won't be visited later. If only one term remains
  /// enabled, the disjunction itself will be returned and that term will
  /// be made active.
  ///
  /// \param restoreOnFail If true, then all of the disabled terms will
  /// be re-enabled when this function returns \c Error.
  ///
  /// \returns One of \c Solved (only a single term remained),
  /// \c Unsolved (more than one disjunction terms remain), or
  /// \c Error (all terms were filtered out).
  SolutionKind filterDisjunction(Constraint *disjunction,
                                  bool restoreOnFail,
                                  llvm::function_ref<bool(Constraint *)> pred);

  bool isReadOnlyKeyPathComponent(const AbstractStorageDecl *storage) {
    // See whether key paths can store to this component. (Key paths don't
    // get any special power from being formed in certain contexts, such
    // as the ability to assign to `let`s in initialization contexts, so
    // we pass null for the DC to `isSettable` here.)
    if (!getASTContext().isSwiftVersionAtLeast(5)) {
      // As a source-compatibility measure, continue to allow
      // WritableKeyPaths to be formed in the same conditions we did
      // in previous releases even if we should not be able to set
      // the value in this context.
      if (!storage->isSettable(DC)) {
        // A non-settable component makes the key path read-only, unless
        // a reference-writable component shows up later.
        return true;
      }
    } else if (!storage->isSettable(nullptr) ||
               !storage->isSetterAccessibleFrom(DC)) {
      // A non-settable component makes the key path read-only, unless
      // a reference-writable component shows up later.
      return true;
    }

    return false;
  }

public:
  // Given a type variable, attempt to find the disjunction of
  // bind overloads associated with it. This may return null in cases where
  // the disjunction has either not been created or binds the type variable
  // in some manner other than by binding overloads.
  ///
  /// \param numOptionalUnwraps If non-null, this will receive the number
  /// of "optional object of" constraints that this function looked through
  /// to uncover the disjunction. The actual overloads will have this number
  /// of optionals wrapping the type.
  Constraint *getUnboundBindOverloadDisjunction(
    TypeVariableType *tyvar,
    unsigned *numOptionalUnwraps = nullptr);

private:
  /// Solve the system of constraints after it has already been
  /// simplified.
  ///
  /// \param solutions The set of solutions to this system of constraints.
  ///
  /// \returns true if an error occurred, false otherwise.
  bool solveSimplified(SmallVectorImpl<Solution> &solutions);

  /// Find reduced domains of disjunction constraints for given
  /// expression, this is achieved to solving individual sub-expressions
  /// and combining resolving types. Such algorithm is called directional
  /// path consistency because it goes from children to parents for all
  /// related sub-expressions taking union of their domains.
  ///
  /// \param expr The expression to find reductions for.
  void shrink(Expr *expr);

  /// Pick a disjunction from the InactiveConstraints list.
  ///
  /// \returns The selected disjunction.
  Constraint *selectDisjunction();

  Constraint *selectApplyDisjunction();

  /// Solve the system of constraints generated from provided expression.
  ///
  /// \param target The target to generate constraints from.
  /// \param listener The callback to check solving progress.
  /// \param allowFreeTypeVariables How to bind free type variables in
  /// the solution.
  SolutionResult solveImpl(SolutionApplicationTarget &target,
                           ExprTypeCheckListener *listener,
                           FreeTypeVariableBinding allowFreeTypeVariables
                             = FreeTypeVariableBinding::Disallow);

public:
  /// Pre-check the expression, validating any types that occur in the
  /// expression and folding sequence expressions.
  static bool preCheckExpression(Expr *&expr, DeclContext *dc,
                                 ConstraintSystem *baseCS = nullptr);
        
  /// Solve the system of constraints generated from provided target.
  ///
  /// \param target The target that we'll generate constraints from, which
  /// may be updated by the solving process.
  /// \param listener The callback to check solving progress.
  /// \param allowFreeTypeVariables How to bind free type variables in
  /// the solution.
  ///
  /// \returns the set of solutions, if any were found, or \c None if an
  /// error occurred. When \c None, an error has been emitted.
  Optional<std::vector<Solution>> solve(
      SolutionApplicationTarget &target,
      ExprTypeCheckListener *listener,
      FreeTypeVariableBinding allowFreeTypeVariables
        = FreeTypeVariableBinding::Disallow);

  /// Solve the system of constraints.
  ///
  /// \param solutions The set of solutions to this system of constraints.
  ///
  /// \param allowFreeTypeVariables How to bind free type variables in
  /// the solution.
  ///
  /// \returns true if an error occurred, false otherwise.  Note that multiple
  /// ambiguous solutions for the same constraint system are considered to be
  /// success by this API.
  bool solve(SmallVectorImpl<Solution> &solutions,
             FreeTypeVariableBinding allowFreeTypeVariables =
                 FreeTypeVariableBinding::Disallow);

  /// Solve the system of constraints.
  ///
  /// \param allowFreeTypeVariables How to bind free type variables in
  /// the solution.
  ///
  /// \param allowFixes Whether to allow fixes in the solution.
  ///
  /// \returns a solution if a single unambiguous one could be found, or None if
  /// ambiguous or unsolvable.
  Optional<Solution> solveSingle(FreeTypeVariableBinding allowFreeTypeVariables
                                 = FreeTypeVariableBinding::Disallow,
                                 bool allowFixes = false);

private:
  /// Solve the system of constraints.
  ///
  /// This method responsible for running search/solver algorithm.
  /// It doesn't filter solutions, that's the job of top-level `solve` methods.
  ///
  /// \param solutions The set of solutions to this system of constraints.
  void solveImpl(SmallVectorImpl<Solution> &solutions);

  /// Compare two solutions to the same set of constraints.
  ///
  /// \param cs The constraint system.
  /// \param solutions All of the solutions to the system.
  /// \param diff The differences among the solutions.
  /// \param idx1 The index of the first solution.
  /// \param idx2 The index of the second solution.
  static SolutionCompareResult
  compareSolutions(ConstraintSystem &cs, ArrayRef<Solution> solutions,
                   const SolutionDiff &diff, unsigned idx1, unsigned idx2);

public:
  /// Increase the score of the given kind for the current (partial) solution
  /// along the.
  void increaseScore(ScoreKind kind, unsigned value = 1);

  /// Determine whether this solution is guaranteed to be worse than the best
  /// solution found so far.
  bool worseThanBestSolution() const;

  /// Given a set of viable solutions, find the best
  /// solution.
  ///
  /// \param solutions The set of viable solutions to consider.
  ///
  /// \param minimize If true, then in the case where there is no single
  /// best solution, minimize the set of solutions by removing any solutions
  /// that are identical to or worse than some other solution. This operation
  /// is quadratic.
  ///
  /// \returns The index of the best solution, or nothing if there was no
  /// best solution.
  Optional<unsigned>
  findBestSolution(SmallVectorImpl<Solution> &solutions,
                   bool minimize);

public:
  /// Apply a given solution to the target, producing a fully
  /// type-checked target or \c None if an error occurred.
  ///
  /// \param target the target to which the solution will be applied.
  /// \param performingDiagnostics if true, don't descend into bodies of
  /// non-single expression closures, or build curry thunks.
  Optional<SolutionApplicationTarget> applySolution(
      Solution &solution, SolutionApplicationTarget target,
      bool performingDiagnostics);

  /// Reorder the disjunctive clauses for a given expression to
  /// increase the likelihood that a favored constraint will be successfully
  /// resolved before any others.
  void optimizeConstraints(Expr *e);
  
  /// Determine if we've already explored too many paths in an
  /// attempt to solve this expression.
  bool isExpressionAlreadyTooComplex = false;
  bool getExpressionTooComplex(SmallVectorImpl<Solution> const &solutions) {
    if (isExpressionAlreadyTooComplex)
      return true;

    auto used = getASTContext().getSolverMemory();
    for (auto const& s : solutions) {
      used += s.getTotalMemory();
    }
    MaxMemory = std::max(used, MaxMemory);
    auto threshold = getASTContext().TypeCheckerOpts.SolverMemoryThreshold;
    if (MaxMemory > threshold) {
      return isExpressionAlreadyTooComplex= true;
    }

    const auto timeoutThresholdInMillis =
        getASTContext().TypeCheckerOpts.ExpressionTimeoutThreshold;
    if (Timer && Timer->isExpired(timeoutThresholdInMillis)) {
      // Disable warnings about expressions that go over the warning
      // threshold since we're arbitrarily ending evaluation and
      // emitting an error.
      Timer->disableWarning();

      return isExpressionAlreadyTooComplex = true;
    }

    // Bail out once we've looked at a really large number of
    // choices.
    if (CountScopes > getASTContext().TypeCheckerOpts.SolverBindingThreshold) {
      return isExpressionAlreadyTooComplex = true;
    }

    return false;
  }

  // Utility class that can collect information about the type of an
  // argument in an apply.
  //
  // For example, when given a type variable type that represents the
  // argument of a function call, it will walk the constraint graph
  // finding any concrete types that are reachable through various
  // subtype constraints and will also collect all the literal types
  // conformed to by the types it finds on the walk.
  //
  // This makes it possible to get an idea of the kinds of literals
  // and types of arguments that are used in the subexpression rooted
  // in this argument, which we can then use to make better choices
  // for how we partition the operators in a disjunction (in order to
  // avoid visiting all the options).
  class ArgumentInfoCollector {
    ConstraintSystem &CS;
    llvm::SetVector<Type> Types;
    llvm::SetVector<ProtocolDecl *> LiteralProtocols;

    void addType(Type ty) {
      assert(!ty->is<TypeVariableType>());
      Types.insert(ty);
    }

    void addLiteralProtocol(ProtocolDecl *proto) {
      LiteralProtocols.insert(proto);
    }

    void walk(Type argType);
    void minimizeLiteralProtocols();

  public:
    ArgumentInfoCollector(ConstraintSystem &cs, FunctionType *fnTy) : CS(cs) {
      for (auto &param : fnTy->getParams())
        walk(param.getPlainType());

      minimizeLiteralProtocols();
    }

    ArgumentInfoCollector(ConstraintSystem &cs, AnyFunctionType::Param param)
        : CS(cs) {
      walk(param.getPlainType());
      minimizeLiteralProtocols();
    }

    const llvm::SetVector<Type> &getTypes() const { return Types; }
    const llvm::SetVector<ProtocolDecl *> &getLiteralProtocols() const {
      return LiteralProtocols;
    }

    SWIFT_DEBUG_DUMP;
  };

  bool haveTypeInformationForAllArguments(FunctionType *fnType);

  typedef std::function<bool(unsigned index, Constraint *)> ConstraintMatcher;
  typedef std::function<void(ArrayRef<Constraint *>, ConstraintMatcher)>
      ConstraintMatchLoop;
  typedef std::function<void(SmallVectorImpl<unsigned> &options)>
      PartitionAppendCallback;

  // Attempt to sort nominalTypes based on what we can discover about
  // calls into the overloads in the disjunction that bindOverload is
  // a part of.
  void sortDesignatedTypes(SmallVectorImpl<NominalTypeDecl *> &nominalTypes,
                           Constraint *bindOverload);

  // Partition the choices in a disjunction based on those that match
  // the designated types for the operator that the disjunction was
  // formed for.
  void partitionForDesignatedTypes(ArrayRef<Constraint *> Choices,
                                   ConstraintMatchLoop forEachChoice,
                                   PartitionAppendCallback appendPartition);

  // Partition the choices in the disjunction into groups that we will
  // iterate over in an order appropriate to attempt to stop before we
  // have to visit all of the options.
  void partitionDisjunction(ArrayRef<Constraint *> Choices,
                            SmallVectorImpl<unsigned> &Ordering,
                            SmallVectorImpl<unsigned> &PartitionBeginning);

private:
  /// The set of expressions currently being analyzed for failures.
  llvm::DenseMap<Expr*, Expr*> DiagnosedExprs;

public:
  void addExprForDiagnosis(Expr *E1, Expr *Result) {
    DiagnosedExprs[E1] = Result;
  }
  bool isExprBeingDiagnosed(Expr *E) {
    if (DiagnosedExprs.count(E)) {
      return true;
    }
    
    if (baseCS && baseCS != this) {
      return baseCS->isExprBeingDiagnosed(E);
    }
    return false;
  }
  Expr *getExprBeingDiagnosed(Expr *E) {
    if (auto *expr = DiagnosedExprs[E]) {
      return expr;
    }
    
    if (baseCS && baseCS != this) {
      return baseCS->getExprBeingDiagnosed(E);
    }
    return nullptr;
  }
        
public:
  SWIFT_DEBUG_DUMP;
  SWIFT_DEBUG_DUMPER(dump(Expr *));

  void print(raw_ostream &out) const;
  void print(raw_ostream &out, Expr *) const;
};

/// Compute the shuffle required to map from a given tuple type to
/// another tuple type.
///
/// \param fromTuple The tuple type we're converting from, as represented by its
/// TupleTypeElt members.
///
/// \param toTuple The tuple type we're converting to, as represented by its
/// TupleTypeElt members.
///
/// \param sources Will be populated with information about the source of each
/// of the elements for the result tuple. The indices into this array are the
/// indices of the tuple type we're converting to, while the values are
/// an index into the source tuple.
///
/// \returns true if no tuple conversion is possible, false otherwise.
bool computeTupleShuffle(ArrayRef<TupleTypeElt> fromTuple,
                         ArrayRef<TupleTypeElt> toTuple,
                         SmallVectorImpl<unsigned> &sources);
static inline bool computeTupleShuffle(TupleType *fromTuple,
                                       TupleType *toTuple,
                                       SmallVectorImpl<unsigned> &sources){
  return computeTupleShuffle(fromTuple->getElements(), toTuple->getElements(),
                             sources);
}

/// Describes the arguments to which a parameter binds.
/// FIXME: This is an awful data structure. We want the equivalent of a
/// TinyPtrVector for unsigned values.
using ParamBinding = SmallVector<unsigned, 1>;

/// Class used as the base for listeners to the \c matchCallArguments process.
///
/// By default, none of the callbacks do anything.
class MatchCallArgumentListener {
public:
  virtual ~MatchCallArgumentListener();

  /// Indicates that the argument at the given index does not match any
  /// parameter.
  ///
  /// \param argIdx The index of the extra argument.
  ///
  /// \returns true to indicate that this should cause a failure, false
  /// otherwise.
  virtual bool extraArgument(unsigned argIdx);

  /// Indicates that no argument was provided for the parameter at the given
  /// indices.
  ///
  /// \param paramIdx The index of the parameter that is missing an argument.
  virtual Optional<unsigned> missingArgument(unsigned paramIdx);

  /// Indicate that there was no label given when one was expected by parameter.
  ///
  /// \param paramIndex The index of the parameter that is missing a label.
  ///
  /// \returns true to indicate that this should cause a failure, false
  /// otherwise.
  virtual bool missingLabel(unsigned paramIndex);

  /// Indicate that there was label given when none was expected by parameter.
  ///
  /// \param paramIndex The index of the parameter that wasn't expecting a label.
  ///
  /// \returns true to indicate that this should cause a failure, false
  /// otherwise.
  virtual bool extraneousLabel(unsigned paramIndex);

  /// Indicate that there was a label given with a typo(s) in it.
  ///
  /// \param paramIndex The index of the parameter with misspelled label.
  ///
  /// \returns true to indicate that this should cause a failure, false
  /// otherwise.
  virtual bool incorrectLabel(unsigned paramIndex);

  /// Indicates that an argument is out-of-order with respect to a previously-
  /// seen argument.
  ///
  /// \param argIdx The argument that came too late in the argument list.
  /// \param prevArgIdx The argument that the \c argIdx should have preceded.
  ///
  /// \returns true to indicate that this should cause a failure, false
  /// otherwise.
  virtual bool outOfOrderArgument(unsigned argIdx, unsigned prevArgIdx);

  /// Indicates that the arguments need to be relabeled to match the parameters.
  ///
  /// \returns true to indicate that this should cause a failure, false
  /// otherwise.
  virtual bool relabelArguments(ArrayRef<Identifier> newNames);

  /// Indicates that the trailing closure argument at the given \c argIdx
  /// cannot be passed to the last parameter at \c paramIdx.
  ///
  /// \returns true to indicate that this should cause a failure, false
  /// otherwise.
  virtual bool trailingClosureMismatch(unsigned paramIdx, unsigned argIdx);
};

/// Match the call arguments (as described by the given argument type) to
/// the parameters (as described by the given parameter type).
///
/// \param args The arguments.
/// \param params The parameters.
/// \param paramInfo Declaration-level information about the parameters.
/// \param hasTrailingClosure Whether the last argument is a trailing closure.
/// \param allowFixes Whether to allow fixes when matching arguments.
///
/// \param listener Listener that will be notified when certain problems occur,
/// e.g., to produce a diagnostic.
///
/// \param parameterBindings Will be populated with the arguments that are
/// bound to each of the parameters.
/// \returns true if the call arguments could not be matched to the parameters.
bool matchCallArguments(SmallVectorImpl<AnyFunctionType::Param> &args,
                        ArrayRef<AnyFunctionType::Param> params,
                        const ParameterListInfo &paramInfo,
                        bool hasTrailingClosure,
                        bool allowFixes,
                        MatchCallArgumentListener &listener,
                        SmallVectorImpl<ParamBinding> &parameterBindings);

ConstraintSystem::TypeMatchResult
matchCallArguments(ConstraintSystem &cs,
                   FunctionType *contextualType,
                   ArrayRef<AnyFunctionType::Param> args,
                   ArrayRef<AnyFunctionType::Param> params,
                   ConstraintKind subKind,
                   ConstraintLocatorBuilder locator);

/// Given an expression that is the target of argument labels (for a call,
/// subscript, etc.), find the underlying target expression.
Expr *getArgumentLabelTargetExpr(Expr *fn);

/// Returns true if a reference to a member on a given base type will apply
/// its curried self parameter, assuming it has one.
///
/// This is true for most member references, however isn't true for things
/// like an instance member being referenced on a metatype, where the
/// curried self parameter remains unapplied.
bool doesMemberRefApplyCurriedSelf(Type baseTy, const ValueDecl *decl);

/// Simplify the given locator by zeroing in on the most specific
/// subexpression described by the locator.
///
/// This routine can also find the corresponding "target" locator, which
/// typically provides the other end of a relational constraint. For example,
/// if the primary locator refers to a function argument, the target locator
/// will be set to refer to the corresponding function parameter.
///
/// \param cs The constraint system in which the locator will be simplified.
///
/// \param locator The locator to simplify.
///
/// \param range Will be populated with an "interesting" range.
///
/// \return the simplified locator.
ConstraintLocator *simplifyLocator(ConstraintSystem &cs,
                                   ConstraintLocator *locator,
                                   SourceRange &range);

void simplifyLocator(Expr *&anchor,
                     ArrayRef<LocatorPathElt> &path,
                     SourceRange &range);

/// Simplify the given locator down to a specific anchor expression,
/// if possible.
///
/// \returns the anchor expression if it fully describes the locator, or
/// null otherwise.
Expr *simplifyLocatorToAnchor(ConstraintLocator *locator);

/// Retrieve argument at specified index from given expression.
/// The expression could be "application", "subscript" or "member" call.
///
/// \returns argument expression or `nullptr` if given "base" expression
/// wasn't of one of the kinds listed above.
Expr *getArgumentExpr(Expr *expr, unsigned index);

/// Determine whether given locator points to one of the arguments
/// associated with the call to an operator. If the operator name
/// is empty `true` is returned for any kind of operator.
bool isOperatorArgument(ConstraintLocator *locator,
                        StringRef expectedOperator = "");

/// Determine whether given locator points to one of the arguments
/// associated with implicit `~=` (pattern-matching) operator
bool isArgumentOfPatternMatchingOperator(ConstraintLocator *locator);

/// Determine whether given locator points to one of the arguments
/// associated with `===` and `!==` operators.
bool isArgumentOfReferenceEqualityOperator(ConstraintLocator *locator);

/// Determine whether given expression is a reference to a
/// pattern-matching operator `~=`
bool isPatternMatchingOperator(Expr *expr);

/// If given expression references operator overlaod(s)
/// extract and produce name of the operator.
Optional<Identifier> getOperatorName(Expr *expr);

// Check whether argument of the call at given position refers to
// parameter marked as `@autoclosure`. This function is used to
// maintain source compatibility with Swift versions < 5,
// previously examples like following used to type-check:
//
// func foo(_ x: @autoclosure () -> Int) {}
// func bar(_ y: @autoclosure () -> Int) {
//   foo(y)
// }
bool isAutoClosureArgument(Expr *argExpr);

/// Checks whether referencing the given overload choice results in the self
/// parameter being applied, meaning that it's dropped from the type of the
/// reference.
bool hasAppliedSelf(ConstraintSystem &cs, const OverloadChoice &choice);

/// Check whether type conforms to a given known protocol.
bool conformsToKnownProtocol(ConstraintSystem &cs, Type type,
                             KnownProtocolKind protocol);

/// Check whether given type conforms to `RawPepresentable` protocol
/// and return witness type.
Type isRawRepresentable(ConstraintSystem &cs, Type type);
/// Check whether given type conforms to a specific known kind
/// `RawPepresentable` protocol and return witness type.
Type isRawRepresentable(ConstraintSystem &cs, Type type,
                        KnownProtocolKind rawRepresentableProtocol);

class DisjunctionChoice {
  unsigned Index;
  Constraint *Choice;
  bool ExplicitConversion;
  bool IsBeginningOfPartition;

public:
  DisjunctionChoice(unsigned index, Constraint *choice, bool explicitConversion,
                    bool isBeginningOfPartition)
      : Index(index), Choice(choice), ExplicitConversion(explicitConversion),
        IsBeginningOfPartition(isBeginningOfPartition) {}

  unsigned getIndex() const { return Index; }

  bool attempt(ConstraintSystem &cs) const;

  bool isDisabled() const { return Choice->isDisabled(); }

  bool hasFix() const {
    return bool(Choice->getFix());
  }

  bool isUnavailable() const {
    if (auto *decl = getDecl(Choice))
      return decl->getAttrs().isUnavailable(decl->getASTContext());
    return false;
  }

  bool isBeginningOfPartition() const { return IsBeginningOfPartition; }

  // FIXME: Both of the accessors below are required to support
  //        performance optimization hacks in constraint solver.

  bool isGenericOperator() const;
  bool isSymmetricOperator() const;

  void print(llvm::raw_ostream &Out, SourceManager *SM) const {
    Out << "disjunction choice ";
    Choice->print(Out, SM);
  }

  operator Constraint *() { return Choice; }
  operator Constraint *() const { return Choice; }

private:
  /// If associated disjunction is an explicit conversion,
  /// let's try to propagate its type early to prune search space.
  void propagateConversionInfo(ConstraintSystem &cs) const;

  static ValueDecl *getOperatorDecl(Constraint *choice) {
    auto *decl = getDecl(choice);
    if (!decl)
      return nullptr;

    return decl->isOperator() ? decl : nullptr;
  }

  static ValueDecl *getDecl(Constraint *constraint) {
    if (constraint->getKind() != ConstraintKind::BindOverload)
      return nullptr;

    auto choice = constraint->getOverloadChoice();
    if (choice.getKind() != OverloadChoiceKind::Decl)
      return nullptr;

    return choice.getDecl();
  }
};

class TypeVariableBinding {
  TypeVariableType *TypeVar;
  ConstraintSystem::PotentialBinding Binding;

public:
  TypeVariableBinding(TypeVariableType *typeVar,
                      ConstraintSystem::PotentialBinding &binding)
      : TypeVar(typeVar), Binding(binding) {}

  bool isDefaultable() const { return Binding.isDefaultableBinding(); }

  bool hasDefaultedProtocol() const {
    return Binding.hasDefaultedLiteralProtocol();
  }

  bool attempt(ConstraintSystem &cs) const;

  void print(llvm::raw_ostream &Out, SourceManager *) const {
    PrintOptions PO;
    PO.PrintTypesForDebugging = true;
    Out << "type variable " << TypeVar->getString(PO)
        << " := " << Binding.BindingType->getString(PO);
  }
};

template<typename Choice>
class BindingProducer {
  ConstraintLocator *Locator;

protected:
  ConstraintSystem &CS;

public:
  BindingProducer(ConstraintSystem &cs, ConstraintLocator *locator)
      : Locator(locator), CS(cs) {}

  virtual ~BindingProducer() {}
  virtual Optional<Choice> operator()() = 0;

  ConstraintLocator *getLocator() const { return Locator; }

  /// Check whether generator would have to compute next
  /// batch of bindings because it freshly ran out of current one.
  /// This is useful to be able to exhaustively attempt bindings
  /// for type variables found at one level, before proceeding to
  /// supertypes or literal defaults etc.
  virtual bool needsToComputeNext() const { return false; }
};

class TypeVarBindingProducer : public BindingProducer<TypeVariableBinding> {
  using BindingKind = ConstraintSystem::AllowedBindingKind;
  using Binding = ConstraintSystem::PotentialBinding;

  TypeVariableType *TypeVar;
  llvm::SmallVector<Binding, 8> Bindings;

  // The index pointing to the offset in the bindings
  // generator is currently at, `numTries` represents
  // the number of times bindings have been recomputed.
  unsigned Index = 0, NumTries = 0;

  llvm::SmallPtrSet<CanType, 4> ExploredTypes;
  llvm::SmallPtrSet<TypeBase *, 4> BoundTypes;

public:
  using Element = TypeVariableBinding;

  TypeVarBindingProducer(ConstraintSystem &cs,
                         ConstraintSystem::PotentialBindings &bindings)
      : BindingProducer(cs, bindings.TypeVar->getImpl().getLocator()),
        TypeVar(bindings.TypeVar),
        Bindings(bindings.Bindings.begin(), bindings.Bindings.end()) {}

  Optional<Element> operator()() override {
    // Once we reach the end of the current bindings
    // let's try to compute new ones, e.g. supertypes,
    // literal defaults, if that fails, we are done.
    if (needsToComputeNext() && !computeNext())
      return None;

    return TypeVariableBinding(TypeVar, Bindings[Index++]);
  }

  bool needsToComputeNext() const override { return Index >= Bindings.size(); }

private:
  /// Compute next batch of bindings if possible, this could
  /// be supertypes extracted from one of the current bindings
  /// or default literal types etc.
  ///
  /// \returns true if some new bindings were sucessfully computed,
  /// false otherwise.
  bool computeNext();
};

/// Iterator over disjunction choices, makes it
/// easy to work with disjunction and encapsulates
/// some other important information such as locator.
class DisjunctionChoiceProducer : public BindingProducer<DisjunctionChoice> {
  // The disjunction choices that this producer will iterate through.
  ArrayRef<Constraint *> Choices;

  // The ordering of disjunction choices. We index into Choices
  // through this vector in order to visit the disjunction choices in
  // the order we want to visit them.
  SmallVector<unsigned, 8> Ordering;

  // The index of the first element in a partition of the disjunction
  // choices. The choices are split into partitions where we will
  // visit all elements within a single partition before moving to the
  // elements of the next partition. If we visit all choices within a
  // single partition and have found a successful solution with one of
  // the choices in that partition, we stop looking for other
  // solutions.
  SmallVector<unsigned, 4> PartitionBeginning;

  // The index in the current partition of disjunction choices that we
  // are iterating over.
  unsigned PartitionIndex = 0;

  bool IsExplicitConversion;

  unsigned Index = 0;

public:
  using Element = DisjunctionChoice;

  DisjunctionChoiceProducer(ConstraintSystem &cs, Constraint *disjunction)
      : BindingProducer(cs, disjunction->shouldRememberChoice()
                                ? disjunction->getLocator()
                                : nullptr),
        Choices(disjunction->getNestedConstraints()),
        IsExplicitConversion(disjunction->isExplicitConversion()) {
    assert(disjunction->getKind() == ConstraintKind::Disjunction);
    assert(!disjunction->shouldRememberChoice() || disjunction->getLocator());

    // Order and partition the disjunction choices.
    CS.partitionDisjunction(Choices, Ordering, PartitionBeginning);
  }

  DisjunctionChoiceProducer(ConstraintSystem &cs,
                            ArrayRef<Constraint *> choices,
                            ConstraintLocator *locator, bool explicitConversion)
      : BindingProducer(cs, locator), Choices(choices),
        IsExplicitConversion(explicitConversion) {

    // Order and partition the disjunction choices.
    CS.partitionDisjunction(Choices, Ordering, PartitionBeginning);
  }

  Optional<Element> operator()() override {
    unsigned currIndex = Index;
    if (currIndex >= Choices.size())
      return None;

    bool isBeginningOfPartition = PartitionIndex < PartitionBeginning.size() &&
                                  PartitionBeginning[PartitionIndex] == Index;
    if (isBeginningOfPartition)
      ++PartitionIndex;

    ++Index;

    return DisjunctionChoice(currIndex, Choices[Ordering[currIndex]],
                             IsExplicitConversion, isBeginningOfPartition);
  }
};

/// Determine whether given type is a known one
/// for a key path `{Writable, ReferenceWritable}KeyPath`.
bool isKnownKeyPathType(Type type);

/// Determine whether given declaration is one for a key path
/// `{Writable, ReferenceWritable}KeyPath`.
bool isKnownKeyPathDecl(ASTContext &ctx, ValueDecl *decl);
} // end namespace constraints

template<typename ...Args>
TypeVariableType *TypeVariableType::getNew(const ASTContext &C, unsigned ID,
                                           Args &&...args) {
  // Allocate memory
  void *mem = C.Allocate(sizeof(TypeVariableType) + sizeof(Implementation),
                         alignof(TypeVariableType),
                         AllocationArena::ConstraintSolver);

  // Construct the type variable.
  auto *result = ::new (mem) TypeVariableType(C, ID);

  // Construct the implementation object.
  new (result+1) TypeVariableType::Implementation(std::forward<Args>(args)...);

  return result;
}

/// If the expression has the effect of a forced downcast, find the
/// underlying forced downcast expression.
ForcedCheckedCastExpr *findForcedDowncast(ASTContext &ctx, Expr *expr);


// Erases any opened existentials from the given expression.
// Note: this may update the provided expr pointer.
void eraseOpenedExistentials(constraints::ConstraintSystem &CS, Expr *&expr);

// Count the number of overload sets present
// in the expression and all of the children.
class OverloadSetCounter : public ASTWalker {
  unsigned &NumOverloads;

public:
  OverloadSetCounter(unsigned &overloads)
  : NumOverloads(overloads)
  {}

  std::pair<bool, Expr *> walkToExprPre(Expr *expr) override {
    if (auto applyExpr = dyn_cast<ApplyExpr>(expr)) {
      // If we've found function application and it's
      // function is an overload set, count it.
      if (isa<OverloadSetRefExpr>(applyExpr->getFn()))
        ++NumOverloads;
    }

    // Always recur into the children.
    return { true, expr };
  }
};

/// Matches array of function parameters to candidate inputs,
/// which can be anything suitable (e.g., parameters, arguments).
///
/// It claims inputs sequentially and tries to pair between an input
/// and the next appropriate parameter. The detailed matching behavior
/// of each pair is specified by a custom function (i.e., pairMatcher).
/// It considers variadic and defaulted arguments when forming proper
/// input-parameter pairs; however, other information like label and
/// type information is not directly used here. It can be implemented
/// in the custom function when necessary.
class InputMatcher {
  size_t NumSkippedParameters;
  const ParameterListInfo &ParamInfo;
  const ArrayRef<AnyFunctionType::Param> Params;

public:
  enum Result {
    /// The specified inputs are successfully matched.
    IM_Succeeded,
    /// There are input(s) left unclaimed while all parameters are matched.
    IM_HasUnclaimedInput,
    /// There are parateter(s) left unmatched while all inputs are claimed.
    IM_HasUnmatchedParam,
    /// Custom pair matcher function failure.
    IM_CustomPairMatcherFailed,
  };

  InputMatcher(const ArrayRef<AnyFunctionType::Param> params,
               const ParameterListInfo &paramInfo);

  /// Matching a given array of inputs.
  ///
  /// \param numInputs The number of inputs.
  /// \param pairMatcher Custom matching behavior of an input-parameter pair.
  /// \return the matching result.
  Result
  match(int numInputs,
        std::function<bool(unsigned inputIdx, unsigned paramIdx)> pairMatcher);

  size_t getNumSkippedParameters() const { return NumSkippedParameters; }
};

// Return true if, when replacing "<expr>" with "<expr> ?? T", parentheses need
// to be added around <expr> first in order to maintain the correct precedence.
bool exprNeedsParensBeforeAddingNilCoalescing(DeclContext *DC,
                                              Expr *expr);

// Return true if, when replacing "<expr>" with "<expr> as T", parentheses need
// to be added around the new expression in order to maintain the correct
// precedence.
bool exprNeedsParensAfterAddingNilCoalescing(DeclContext *DC,
                                             Expr *expr,
                                             Expr *rootExpr);

/// Return true if, when replacing "<expr>" with "<expr> op <something>",
/// parentheses must be added around "<expr>" to allow the new operator
/// to bind correctly.
bool exprNeedsParensInsideFollowingOperator(DeclContext *DC,
                                            Expr *expr,
                                            PrecedenceGroupDecl *followingPG);

/// Return true if, when replacing "<expr>" with "<expr> op <something>"
/// within the given root expression, parentheses must be added around
/// the new operator to prevent it from binding incorrectly in the
/// surrounding context.
bool exprNeedsParensOutsideFollowingOperator(
    DeclContext *DC, Expr *expr, Expr *rootExpr,
    PrecedenceGroupDecl *followingPG);

/// Determine whether this is a SIMD operator.
bool isSIMDOperator(ValueDecl *value);

/// Apply the given function builder transform within a specific solution
/// to produce the rewritten body.
///
/// \param solution The solution to use during application, providing the
/// specific types for each type variable.
/// \param applied The applied builder transform.
/// \param body The body to transform
/// \param dc The context in which the transform occurs.
/// \param rewriteExpr Rewrites expressions that show up in the transform
/// to their final, type-checked versions.
/// \param coerceToType Coerce the given expression to the specified type,
/// which may introduce implicit conversions.
///
/// \returns the transformed body
BraceStmt *applyFunctionBuilderTransform(
    const constraints::Solution &solution,
    constraints::AppliedBuilderTransform applied,
    BraceStmt *body,
    DeclContext *dc,
    std::function<Expr *(Expr *)> rewriteExpr,
    std::function<Expr *(Expr *, Type, constraints::ConstraintLocator *)>
      coerceToType);

} // end namespace swift

#endif // LLVM_SWIFT_SEMA_CONSTRAINT_SYSTEM_H<|MERGE_RESOLUTION|>--- conflicted
+++ resolved
@@ -774,13 +774,8 @@
 
 /// An AST node that can gain type information while solving.
 using TypedNode =
-<<<<<<< HEAD
-    llvm::PointerUnion<const Expr *, const TypeLoc *,
-                       const VarDecl *>;
-=======
     llvm::PointerUnion4<const Expr *, const TypeLoc *,
                         const VarDecl *, const Pattern *>;
->>>>>>> f4cef571
 
 /// Display a score.
 llvm::raw_ostream &operator<<(llvm::raw_ostream &out, const Score &score);
