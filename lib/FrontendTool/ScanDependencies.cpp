--- conflicted
+++ resolved
@@ -127,36 +127,6 @@
       }
     }
   }
-<<<<<<< HEAD
-  // Only resolve cross-import overlays when this is the main module.
-  // For other modules, these overlays are explicitly written.
-  bool isMainModule =
-    instance.getMainModule()->getName().str() == module.first &&
-    module.second == ModuleDependenciesKind::Swift;
-  if (isMainModule) {
-    // Modules explicitly imported. Only these can be secondary module.
-    std::vector<ModuleDependencyID> explicitImports = result;
-    for (unsigned I = 0; I != result.size(); ++I) {
-      auto dep = result[I];
-      auto moduleName = dep.first;
-      auto dependencies = *cache.findDependencies(moduleName, dep.second);
-      // Collect a map from secondary module name to cross-import overlay names.
-      auto overlayMap = dependencies.collectCrossImportOverlayNames(
-        instance.getASTContext(), moduleName);
-      if (overlayMap.empty())
-        continue;
-      std::for_each(explicitImports.begin(), explicitImports.end(),
-                    [&](ModuleDependencyID Id) {
-        // check if any explicitly imported modules can serve as a secondary
-        // module, and add the overlay names to the dependencies list.
-        for (auto overlayName: overlayMap[Id.first]) {
-          if (auto found = ctx.getModuleDependencies(overlayName.str(),
-                                                     /*onlyClangModule=*/false,
-                                                     cache,
-                                                     ASTDelegate)) {
-            result.emplace_back(overlayName.str().str(), found->getKind());
-          }
-=======
   return result;
 }
 
@@ -184,7 +154,6 @@
             [&](ModuleDependencyID Id) { return Id.first == overlayName.str(); })
                 == allDependencies.end()) {
           newOverlays.insert(overlayName);
->>>>>>> 8a45c9c6
         }
       }
     });
