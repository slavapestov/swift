--- conflicted
+++ resolved
@@ -26,759 +26,6 @@
 using namespace swift;
 using namespace irgen;
 
-<<<<<<< HEAD
-/// Global information about importing clang types.
-class swift::irgen::ClangTypeConverter {
-  llvm::DenseMap<CanType, clang::CanQualType> Cache;
-
-  ClangTypeConverter(const ClangTypeConverter &) = delete;
-  ClangTypeConverter &operator=(const ClangTypeConverter &) = delete;
-
-public:
-  ClangTypeConverter() = default;
-  clang::CanQualType convert(IRGenModule &IGM, CanType type);
-  clang::CanQualType reverseBuiltinTypeMapping(IRGenModule &IGM,
-                                               CanStructType type);
-};
-
-static CanType getNamedSwiftType(ModuleDecl *stdlib, StringRef name) {
-  auto &ctx = stdlib->getASTContext();
-  SmallVector<ValueDecl*, 1> results;
-  stdlib->lookupValue(ctx.getIdentifier(name), NLKind::QualifiedLookup,
-                      results);
-
-  // If we have one single type decl, and that decl has been
-  // type-checked, return its declared type.
-  //
-  // ...non-type-checked types should only ever show up here because
-  // of test cases using -enable-source-import, but unfortunately
-  // that's a real thing.
-  if (results.size() == 1) {
-    if (auto typeDecl = dyn_cast<TypeDecl>(results[0]))
-      return typeDecl->getDeclaredInterfaceType()->getCanonicalType();
-  }
-  return CanType();
-}
-
-static clang::CanQualType
-getClangBuiltinTypeFromKind(const clang::ASTContext &context,
-                            clang::BuiltinType::Kind kind) {
-  switch (kind) {
-#define BUILTIN_TYPE(Id, SingletonId)                                          \
-  case clang::BuiltinType::Id:                                                 \
-    return context.SingletonId;
-#include "clang/AST/BuiltinTypes.def"
-#define IMAGE_TYPE(ImgType, Id, SingletonId, Access, Suffix)                   \
-  case clang::BuiltinType::Id:                                                 \
-    return context.SingletonId;
-#include "clang/Basic/OpenCLImageTypes.def"
-#define EXT_OPAQUE_TYPE(ExtType, Id, Ext)                                      \
-  case clang::BuiltinType::Id:                                                 \
-    return context.Id##Ty;
-#include "clang/Basic/OpenCLExtensionTypes.def"
-#define SVE_TYPE(Name, Id, SingletonId)                                        \
-  case clang::BuiltinType::Id:                                                 \
-    return context.SingletonId;
-#include "clang/Basic/AArch64SVEACLETypes.def"
-#define PPC_MMA_VECTOR_TYPE(Name, Id, Size)                                    \
-  case clang::BuiltinType::Id:                                                 \
-    return context.Id##Ty;
-#include "clang/Basic/PPCTypes.def"
-  }
-
-  llvm_unreachable("Not a valid BuiltinType.");
-}
-
-static clang::CanQualType getClangSelectorType(
-  const clang::ASTContext &clangCtx) {
-  return clangCtx.getPointerType(clangCtx.ObjCBuiltinSelTy);
-}
-
-static clang::CanQualType getClangMetatypeType(
-  const clang::ASTContext &clangCtx) {
-  clang::QualType clangType =
-      clangCtx.getObjCObjectType(clangCtx.ObjCBuiltinClassTy, nullptr, 0);
-  clangType = clangCtx.getObjCObjectPointerType(clangType);
-  return clangCtx.getCanonicalType(clangType);
-}
-
-static clang::CanQualType getClangIdType(
-  const clang::ASTContext &clangCtx) {
-  clang::QualType clangType =
-      clangCtx.getObjCObjectType(clangCtx.ObjCBuiltinIdTy, nullptr, 0);
-  clangType = clangCtx.getObjCObjectPointerType(clangType);
-  return clangCtx.getCanonicalType(clangType);
-}
-
-static clang::CanQualType getClangDecayedVaListType(
-  const clang::ASTContext &clangCtx) {
-  clang::QualType clangType =
-    clangCtx.getCanonicalType(clangCtx.getBuiltinVaListType());
-  if (clangType->isConstantArrayType())
-    clangType = clangCtx.getDecayedType(clangType);
-  return clangCtx.getCanonicalType(clangType);
-}
-
-namespace {
-/// Given a Swift type, attempt to return an appropriate Clang
-/// CanQualType for the purpose of generating correct code for the
-/// ABI.
-class GenClangType : public CanTypeVisitor<GenClangType, clang::CanQualType> {
-  IRGenModule &IGM;
-  irgen::ClangTypeConverter &Converter;
-
-public:
-  GenClangType(IRGenModule &IGM, irgen::ClangTypeConverter &converter)
-    : IGM(IGM), Converter(converter) {}
-
-  const clang::ASTContext &getClangASTContext() const {
-    return IGM.getClangASTContext();
-  }
-
-  /// Return the Clang struct type which was imported and resulted in
-  /// this Swift struct type. We do not currently handle generating a
-  /// new Clang struct type for Swift struct types that are created
-  /// independently of importing a Clang module.
-  clang::CanQualType visitStructType(CanStructType type);
-  clang::CanQualType visitTupleType(CanTupleType type);
-  clang::CanQualType visitMetatypeType(CanMetatypeType type);
-  clang::CanQualType visitExistentialMetatypeType(CanExistentialMetatypeType type);
-  clang::CanQualType visitProtocolType(CanProtocolType type);
-  clang::CanQualType visitClassType(CanClassType type);
-  clang::CanQualType visitBoundGenericClassType(CanBoundGenericClassType type);
-  clang::CanQualType visitBoundGenericType(CanBoundGenericType type);
-  clang::CanQualType visitEnumType(CanEnumType type);
-  clang::CanQualType visitFunctionType(CanFunctionType type);
-  clang::CanQualType visitProtocolCompositionType(
-                                               CanProtocolCompositionType type);
-  clang::CanQualType visitBuiltinRawPointerType(CanBuiltinRawPointerType type);
-  clang::CanQualType visitBuiltinIntegerType(CanBuiltinIntegerType type);
-  clang::CanQualType visitBuiltinFloatType(CanBuiltinFloatType type);
-  clang::CanQualType visitArchetypeType(CanArchetypeType type);
-  clang::CanQualType visitSILFunctionType(CanSILFunctionType type);
-  clang::CanQualType visitGenericTypeParamType(CanGenericTypeParamType type);
-  clang::CanQualType visitDynamicSelfType(CanDynamicSelfType type);
-  
-  clang::CanQualType visitSILBlockStorageType(CanSILBlockStorageType type);
-  
-  clang::CanQualType visitType(CanType type);
-
-  clang::CanQualType getCanonicalType(clang::QualType type) {
-    return getClangASTContext().getCanonicalType(type);
-  }
-
-  clang::CanQualType convertMemberType(NominalTypeDecl *DC,
-                                       StringRef memberName);
-};
-} // end anonymous namespace
-
-clang::CanQualType
-GenClangType::convertMemberType(NominalTypeDecl *DC, StringRef memberName) {
-  auto memberTypeDecl = cast<TypeDecl>(
-    DC->lookupDirect(IGM.Context.getIdentifier(memberName))[0]);
-  auto memberType = memberTypeDecl->getDeclaredInterfaceType()
-      ->getCanonicalType();
-  return Converter.convert(IGM, memberType);
-}
-
-static clang::CanQualType getClangVectorType(const clang::ASTContext &ctx,
-                                             clang::BuiltinType::Kind eltKind,
-                                        clang::VectorType::VectorKind vecKind,
-                                             StringRef numEltsString) {
-  unsigned numElts;
-  bool failedParse = numEltsString.getAsInteger(10, numElts);
-  assert(!failedParse && "vector type name didn't end in count?");
-  (void) failedParse;
-
-  auto eltTy = getClangBuiltinTypeFromKind(ctx, eltKind);
-  auto vecTy = ctx.getVectorType(eltTy, numElts, vecKind);
-  return ctx.getCanonicalType(vecTy);
-}
-
-clang::CanQualType GenClangType::visitStructType(CanStructType type) {
-  auto &ctx = IGM.getClangASTContext();
-
-  auto swiftDecl = type->getDecl();
-  StringRef name = swiftDecl->getName().str();
-
-  // We assume that the importer translates all of the following types
-  // directly to structs in the standard library.
-
-  // We want to recognize most of these types by name.
-#define CHECK_NAMED_TYPE(NAME, CLANG_TYPE) do {                         \
-    if (name == (NAME)) return CLANG_TYPE;                              \
-  } while (false)
-
-  CHECK_NAMED_TYPE("CGFloat", convertMemberType(swiftDecl, "NativeType"));
-  CHECK_NAMED_TYPE("OpaquePointer", ctx.VoidPtrTy);
-  CHECK_NAMED_TYPE("CVaListPointer", getClangDecayedVaListType(ctx));
-  CHECK_NAMED_TYPE("DarwinBoolean", ctx.UnsignedCharTy);
-  CHECK_NAMED_TYPE(swiftDecl->getASTContext().getSwiftName(
-                     KnownFoundationEntity::NSZone),
-                   ctx.VoidPtrTy);
-  CHECK_NAMED_TYPE("WindowsBool", ctx.IntTy);
-  CHECK_NAMED_TYPE("ObjCBool", ctx.ObjCBuiltinBoolTy);
-  CHECK_NAMED_TYPE("Selector", getClangSelectorType(ctx));
-  CHECK_NAMED_TYPE("UnsafeRawPointer", ctx.VoidPtrTy);
-  CHECK_NAMED_TYPE("UnsafeMutableRawPointer", ctx.VoidPtrTy);
-#undef CHECK_NAMED_TYPE
-
-  // Map vector types to the corresponding C vectors.
-#define MAP_SIMD_TYPE(TYPE_NAME, _, BUILTIN_KIND)                      \
-  if (name.startswith(#TYPE_NAME)) {                                   \
-    return getClangVectorType(ctx, clang::BuiltinType::BUILTIN_KIND,   \
-                              clang::VectorType::GenericVector,        \
-                              name.drop_front(sizeof(#TYPE_NAME)-1));  \
-  }
-#include "swift/ClangImporter/SIMDMappedTypes.def"
-
-  // Everything else we see here ought to be a translation of a builtin.
-  return Converter.reverseBuiltinTypeMapping(IGM, type);
-}
-
-static clang::CanQualType getClangBuiltinTypeFromTypedef(
-                                       clang::Sema &sema, StringRef typedefName) {
-  auto &context = sema.getASTContext();
-  
-  auto identifier = &context.Idents.get(typedefName);
-  auto found = sema.LookupSingleName(sema.TUScope, identifier,
-                                     clang::SourceLocation(),
-                                     clang::Sema::LookupOrdinaryName);
-  auto typedefDecl = dyn_cast_or_null<clang::TypedefDecl>(found);
-  if (!typedefDecl)
-    return {};
-  
-  auto underlyingTy =
-    context.getCanonicalType(typedefDecl->getUnderlyingType());
-  
-  if (underlyingTy->getAs<clang::BuiltinType>())
-    return underlyingTy;
-  return {};
-}
-
-clang::CanQualType
-irgen::ClangTypeConverter::reverseBuiltinTypeMapping(IRGenModule &IGM,
-                                                     CanStructType type) {
-  // Handle builtin types by adding entries to the cache that reverse
-  // the mapping done by the importer.  We could try to look at the
-  // members of the struct instead, but even if that's ABI-equivalent
-  // (which it had better be!), it might erase interesting semantic
-  // differences like integers vs. characters.  This is important
-  // because CC lowering isn't the only purpose of this conversion.
-  //
-  // The importer maps builtin types like 'int' to named types like
-  // 'CInt', which are generally typealiases.  So what we do here is
-  // map the underlying types of those typealiases back to the builtin
-  // type.  These typealiases frequently create a many-to-one mapping,
-  // so just use the first type that mapped to a particular underlying
-  // type.
-  //
-  // This is the last thing that happens before asserting that the
-  // struct type doesn't have a mapping.  Furthermore, all of the
-  // builtin types are pre-built in the clang ASTContext.  So it's not
-  // really a significant performance problem to just cache all them
-  // right here; it makes making a few more entries in the cache than
-  // we really need, but it also means we won't end up repeating these
-  // stdlib lookups multiple times, and we have to perform multiple
-  // lookups anyway because the MAP_BUILTIN_TYPE database uses
-  // typealias names (like 'CInt') that aren't obviously associated
-  // with the underlying C library type.
-
-  auto stdlib = IGM.Context.getStdlibModule();
-  assert(stdlib && "translating stdlib type to C without stdlib module?");
-  auto &ctx = IGM.getClangASTContext();
-  auto cacheStdlibType = [&](StringRef swiftName,
-                             clang::BuiltinType::Kind builtinKind) {
-    CanType swiftType = getNamedSwiftType(stdlib, swiftName);
-    if (!swiftType) return;
-    
-    auto &sema = IGM.Context.getClangModuleLoader()->getClangSema();
-    // Handle Int and UInt specially. On Apple platforms, these correspond to
-    // the NSInteger and NSUInteger typedefs, so map them back to those typedefs
-    // if they're available, to ensure we get consistent ObjC @encode strings.
-    if (swiftType->getAnyNominal() == IGM.Context.getIntDecl()) {
-      if (auto NSIntegerTy = getClangBuiltinTypeFromTypedef(sema, "NSInteger")){
-        Cache.insert({swiftType, NSIntegerTy});
-        return;
-      }
-    } else if (swiftType->getAnyNominal() == IGM.Context.getUIntDecl()) {
-      if (auto NSUIntegerTy =
-            getClangBuiltinTypeFromTypedef(sema, "NSUInteger")) {
-        Cache.insert({swiftType, NSUIntegerTy});
-        return;
-      }
-    }
-
-    Cache.insert({swiftType, getClangBuiltinTypeFromKind(ctx, builtinKind)});
-  };
-
-#define MAP_BUILTIN_TYPE(CLANG_BUILTIN_KIND, SWIFT_TYPE_NAME)          \
-  cacheStdlibType(#SWIFT_TYPE_NAME, clang::BuiltinType::CLANG_BUILTIN_KIND);
-#include "swift/ClangImporter/BuiltinMappedTypes.def"
-
-  // On 64-bit Windows, no C type is imported as an Int or UInt; CLong is
-  // imported as an Int32 and CLongLong as an Int64. Therefore, manually
-  // add mappings to C for Int and UInt.
-  // On 64-bit Cygwin, no manual mapping is required.
-  if (IGM.Triple.isOSWindows() && !IGM.Triple.isWindowsCygwinEnvironment() &&
-      IGM.Triple.isArch64Bit()) {
-    // Map UInt to uintptr_t
-    auto swiftUIntType = getNamedSwiftType(stdlib, "UInt");
-    auto clangUIntPtrType = ctx.getCanonicalType(ctx.getUIntPtrType());
-    Cache.insert({swiftUIntType, clangUIntPtrType});
-    
-    // Map Int to intptr_t
-    auto swiftIntType = getNamedSwiftType(stdlib, "Int");
-    auto clangIntPtrType = ctx.getCanonicalType(ctx.getIntPtrType());
-    Cache.insert({swiftIntType, clangIntPtrType});
-  }
-
-  // The above code sets up a bunch of mappings in the cache; just
-  // assume that we hit one of them.
-  auto it = Cache.find(type);
-  assert(it != Cache.end() &&
-         "cannot translate Swift type to C! type is not specially known");
-  return it->second;
-}
-
-clang::CanQualType GenClangType::visitTupleType(CanTupleType type) {
-  unsigned e = type->getNumElements();
-  if (e == 0)
-    return getClangASTContext().VoidTy;
-
-  CanType eltTy = type.getElementType(0);
-  for (unsigned i = 1; i < e; ++i) {
-    assert(eltTy == type.getElementType(i) &&
-           "Only tuples where all element types are equal "
-           "map to fixed-size arrays");
-  }
-
-  auto clangEltTy = Converter.convert(IGM, eltTy);
-  if (!clangEltTy) return clang::CanQualType();
-
-  APInt size(32, e);
-  auto &ctx = getClangASTContext();
-  return ctx.getCanonicalType(
-      ctx.getConstantArrayType(clangEltTy, size, nullptr,
-          clang::ArrayType::Normal, 0));
-}
-
-clang::CanQualType GenClangType::visitProtocolType(CanProtocolType type) {
-  auto proto = type->getDecl();
-  auto &clangCtx = getClangASTContext();
-
-  if (!proto->isObjC()) {
-    std::string s;
-    llvm::raw_string_ostream err(s);
-    err << "Trying to compute the clang type for a non-ObjC protocol type\n";
-    proto->dump(err);
-    llvm::report_fatal_error(err.str());
-  }
-
-  // Single protocol -> id<Proto>
-  clang::IdentifierInfo *name = &clangCtx.Idents.get(proto->getName().get());
-  auto *PDecl = clang::ObjCProtocolDecl::Create(
-                  const_cast<clang::ASTContext &>(clangCtx),
-                  clangCtx.getTranslationUnitDecl(), name,
-                  clang::SourceLocation(), clang::SourceLocation(), nullptr);
-
-  // Attach an objc_runtime_name attribute with the Objective-C name to use
-  // for this protocol.
-  SmallString<64> runtimeNameBuffer;
-  PDecl->addAttr(clang::ObjCRuntimeNameAttr::CreateImplicit(
-                   PDecl->getASTContext(),
-                   proto->getObjCRuntimeName(runtimeNameBuffer)));
-
-  auto clangType  = clangCtx.getObjCObjectType(clangCtx.ObjCBuiltinIdTy,
-                                               &PDecl, 1);
-  auto ptrTy = clangCtx.getObjCObjectPointerType(clangType);
-  return clangCtx.getCanonicalType(ptrTy);
-}
-
-clang::CanQualType GenClangType::visitMetatypeType(CanMetatypeType type) {
-  return getClangMetatypeType(getClangASTContext());
-}
-
-clang::CanQualType
-GenClangType::visitExistentialMetatypeType(CanExistentialMetatypeType type) {
-  return getClangMetatypeType(getClangASTContext());
-}
-
-clang::CanQualType GenClangType::visitClassType(CanClassType type) {
-  auto &clangCtx = getClangASTContext();
-  auto swiftDecl = type->getDecl();
-
-  // TODO: [non-objc-class-clang-type-conversion]
-  // Crashing here instead of returning a bogus 'id' leads to test failures,
-  // which is surprising.
-  if (!swiftDecl->isObjC())
-    return getClangIdType(clangCtx);
-
-  // produce the clang type INTF * if it is imported ObjC object.
-  clang::IdentifierInfo *ForwardClassId =
-    &clangCtx.Idents.get(swiftDecl->getName().get());
-  auto *CDecl = clang::ObjCInterfaceDecl::Create(
-                        clangCtx, clangCtx.getTranslationUnitDecl(),
-                        clang::SourceLocation(), ForwardClassId,
-                        /*typeParamList*/nullptr, /*PrevDecl=*/nullptr,
-                        clang::SourceLocation());
-
-  // Attach an objc_runtime_name attribute with the Objective-C name to use
-  // for this class.
-  SmallString<64> runtimeNameBuffer;
-  CDecl->addAttr(clang::ObjCRuntimeNameAttr::CreateImplicit(
-                   CDecl->getASTContext(),
-                   swiftDecl->getObjCRuntimeName(runtimeNameBuffer)));
-
-  auto clangType  = clangCtx.getObjCInterfaceType(CDecl);
-  auto ptrTy = clangCtx.getObjCObjectPointerType(clangType);
-  return clangCtx.getCanonicalType(ptrTy);
-}
-
-clang::CanQualType GenClangType::visitBoundGenericClassType(
-                                                CanBoundGenericClassType type) {
-  // Any @objc class type in Swift that shows up in an @objc method maps 1-1 to
-  // "id <SomeProto>"; with clang's encoding ignoring the protocol list.
-  return getClangIdType(getClangASTContext());
-}
-
-clang::CanQualType
-GenClangType::visitBoundGenericType(CanBoundGenericType type) {
-  // We only expect *Pointer<T>, SIMD*<T> and Optional<T>.
-  if (auto underlyingTy =
-          SILType::getPrimitiveObjectType(type).getOptionalObjectType()) {
-    // The underlying type could be a bridged type, which makes any
-    // sort of casual assertion here difficult.
-    return Converter.convert(IGM, underlyingTy.getASTType());
-  }
-
-  auto swiftStructDecl = type->getDecl();
-  
-  enum class StructKind {
-    Invalid,
-    UnsafeMutablePointer,
-    UnsafePointer,
-    AutoreleasingUnsafeMutablePointer,
-    Unmanaged,
-    CFunctionPointer,
-    SIMD,
-  } kind = llvm::StringSwitch<StructKind>(swiftStructDecl->getName().str())
-    .Case("UnsafeMutablePointer", StructKind::UnsafeMutablePointer)
-    .Case("UnsafePointer", StructKind::UnsafePointer)
-    .Case(
-      "AutoreleasingUnsafeMutablePointer",
-        StructKind::AutoreleasingUnsafeMutablePointer)
-    .Case("Unmanaged", StructKind::Unmanaged)
-    .Case("CFunctionPointer", StructKind::CFunctionPointer)
-    .StartsWith("SIMD", StructKind::SIMD)
-    .Default(StructKind::Invalid);
-  
-  auto args = type.getGenericArgs();
-  assert(args.size() == 1 &&
-         "should have a single generic argument!");
-  auto loweredArgTy = IGM.getLoweredType(args[0]).getASTType();
-
-  switch (kind) {
-  case StructKind::Invalid:
-    llvm_unreachable("Unexpected non-pointer generic struct type in imported"
-                     " Clang module!");
-    
-  case StructKind::UnsafeMutablePointer:
-  case StructKind::Unmanaged:
-  case StructKind::AutoreleasingUnsafeMutablePointer: {
-    auto clangCanTy = Converter.convert(IGM, loweredArgTy);
-    if (!clangCanTy) return clang::CanQualType();
-    return getClangASTContext().getPointerType(clangCanTy);
-  }
-  case StructKind::UnsafePointer: {
-    clang::QualType clangTy
-      = Converter.convert(IGM, loweredArgTy).withConst();
-    return getCanonicalType(getClangASTContext().getPointerType(clangTy));
-  }
-
-  case StructKind::CFunctionPointer: {
-    auto &clangCtx = getClangASTContext();
-
-    clang::QualType functionTy;
-    if (isa<SILFunctionType>(loweredArgTy)) {
-      functionTy = Converter.convert(IGM, loweredArgTy);
-    } else {
-      // Fall back to void().
-      functionTy = clangCtx.getFunctionNoProtoType(clangCtx.VoidTy);
-    }
-    auto fnPtrTy = clangCtx.getPointerType(functionTy);
-    return getCanonicalType(fnPtrTy);
-  }
-    
-  case StructKind::SIMD: {
-    clang::QualType scalarTy = Converter.convert(IGM, loweredArgTy);
-    auto numEltsString = swiftStructDecl->getName().str();
-    numEltsString.consume_front("SIMD");
-    unsigned numElts;
-    bool failedParse = numEltsString.getAsInteger<unsigned>(10, numElts);
-    assert(!failedParse && "SIMD type name didn't end in count?");
-    (void) failedParse;
-    auto vectorTy = getClangASTContext().getVectorType(scalarTy, numElts,
-      clang::VectorType::VectorKind::GenericVector);
-    return getCanonicalType(vectorTy);
-  }
-  }
-
-  llvm_unreachable("Not a valid StructKind.");
-}
-
-clang::CanQualType GenClangType::visitEnumType(CanEnumType type) {
-  // Special case: Uninhabited enums are not @objc, so we don't
-  // know what to do below, but we can just convert to 'void'.
-  if (type->isUninhabited())
-    return Converter.convert(IGM, IGM.Context.TheEmptyTupleType);
-
-  assert(type->getDecl()->isObjC() && "not an @objc enum?!");
-  
-  // @objc enums lower to their raw types.
-  return Converter.convert(IGM,
-                           type->getDecl()->getRawType()->getCanonicalType());
-}
-
-clang::CanQualType GenClangType::visitFunctionType(CanFunctionType type) {
-  llvm_unreachable("FunctionType should have been lowered away");
-}
-
-clang::CanQualType GenClangType::visitSILFunctionType(CanSILFunctionType type) {
-  auto &clangCtx = getClangASTContext();
-
-  enum FunctionPointerKind {
-    Block, CFunctionPointer,
-  };
-  
-  FunctionPointerKind kind;
-
-  switch (type->getRepresentation()) {
-  case SILFunctionType::Representation::Block:
-    kind = Block;
-    break;
-  
-  case SILFunctionType::Representation::CFunctionPointer:
-    kind = CFunctionPointer;
-    break;
-  
-  case SILFunctionType::Representation::Thick:
-  case SILFunctionType::Representation::Thin:
-  case SILFunctionType::Representation::Method:
-  case SILFunctionType::Representation::ObjCMethod:
-  case SILFunctionType::Representation::WitnessMethod:
-  case SILFunctionType::Representation::Closure:
-    llvm_unreachable("not an ObjC-compatible function");
-  }
-  
-  // Convert the return and parameter types.
-  auto allResults = type->getResults();
-  assert(allResults.size() <= 1 && "multiple results with C convention");
-  clang::QualType resultType;
-  if (allResults.empty()) {
-    resultType = clangCtx.VoidTy;
-  } else {
-    resultType = Converter.convert(
-        IGM,
-        allResults[0].getReturnValueType(IGM.getSILModule(), type,
-                                         IGM.getMaximalTypeExpansionContext()));
-    if (resultType.isNull())
-      return clang::CanQualType();
-  }
-  
-  SmallVector<clang::QualType, 4> paramTypes;
-  SmallVector<clang::FunctionProtoType::ExtParameterInfo, 4> extParamInfos;
-  for (auto paramTy : type->getParameters()) {
-    clang::FunctionProtoType::ExtParameterInfo extParamInfo;
-
-    // Blocks should only take direct +0 parameters.
-    switch (paramTy.getConvention()) {
-    case ParameterConvention::Direct_Guaranteed:
-    case ParameterConvention::Direct_Unowned:
-      // OK.
-      break;
-
-    case ParameterConvention::Direct_Owned:
-      extParamInfo = extParamInfo.withIsConsumed(true);
-      break;
-
-    case ParameterConvention::Indirect_In:
-    case ParameterConvention::Indirect_In_Constant:
-    case ParameterConvention::Indirect_Inout:
-    case ParameterConvention::Indirect_InoutAliasable:
-    case ParameterConvention::Indirect_In_Guaranteed:
-      llvm_unreachable("block takes indirect parameter");
-    }
-    auto param = Converter.convert(
-        IGM, paramTy.getArgumentType(IGM.getSILModule(), type,
-                                     IGM.getMaximalTypeExpansionContext()));
-    if (param.isNull())
-      return clang::CanQualType();
-
-    paramTypes.push_back(param);
-    extParamInfos.push_back(extParamInfo);
-  }
-  
-  // Build the Clang function type.
-  clang::FunctionProtoType::ExtProtoInfo extProtoInfo;
-  extProtoInfo.ExtParameterInfos = extParamInfos.begin();
-
-  auto fnTy = clangCtx.getFunctionType(resultType, paramTypes, extProtoInfo);
-  clang::QualType ptrTy;
-  
-  switch (kind) {
-  case Block:
-    ptrTy = clangCtx.getBlockPointerType(fnTy);
-    break;
-  case CFunctionPointer:
-    ptrTy = clangCtx.getPointerType(fnTy);
-  }
-  return clangCtx.getCanonicalType(ptrTy);
-}
-
-clang::CanQualType GenClangType::visitSILBlockStorageType(CanSILBlockStorageType type) {
-  // We'll select (void)(^)(). This isn't correct for all blocks, but block
-  // storage type should only be converted for function signature lowering,
-  // where the parameter types do not matter.
-  auto &clangCtx = getClangASTContext();
-  auto fnTy = clangCtx.getFunctionNoProtoType(clangCtx.VoidTy);
-  auto blockTy = clangCtx.getBlockPointerType(fnTy);
-  return clangCtx.getCanonicalType(blockTy);
-}
-
-clang::CanQualType GenClangType::visitProtocolCompositionType(
-  CanProtocolCompositionType type) {
-  auto &clangCtx = getClangASTContext();
-
-  // FIXME. Eventually, this will have its own helper routine.
-  SmallVector<const clang::ObjCProtocolDecl *, 4> Protocols;
-  auto layout = type.getExistentialLayout();
-  assert(layout.isObjC() && "Cannot represent opaque existential in Clang");
-
-  // AnyObject -> id.
-  if (layout.isAnyObject())
-    return getClangIdType(getClangASTContext());
-
-  auto superclassTy = clangCtx.ObjCBuiltinIdTy;
-  if (auto layoutSuperclassTy = layout.getSuperclass()) {
-    superclassTy = clangCtx.getCanonicalType(
-      cast<clang::ObjCObjectPointerType>(
-        Converter.convert(IGM, CanType(layoutSuperclassTy)))
-        ->getPointeeType());
-  }
-
-  for (Type t : layout.getProtocols()) {
-    auto opt = cast<clang::ObjCObjectPointerType>(
-      Converter.convert(IGM, CanType(t)));
-    for (auto p : opt->quals())
-      Protocols.push_back(p);
-  }
-
-  if (Protocols.empty())
-    return superclassTy;
-
-  // id<protocol-list>
-  clang::ObjCProtocolDecl **ProtoQuals =
-    new(clangCtx) clang::ObjCProtocolDecl*[Protocols.size()];
-  memcpy(ProtoQuals, Protocols.data(),
-         sizeof(clang::ObjCProtocolDecl*)*Protocols.size());
-  auto clangType = clangCtx.getObjCObjectType(superclassTy,
-                                              ProtoQuals,
-                                              Protocols.size());
-  auto ptrTy = clangCtx.getObjCObjectPointerType(clangType);
-  return clangCtx.getCanonicalType(ptrTy);
-}
-
-clang::CanQualType GenClangType::visitBuiltinRawPointerType(
-  CanBuiltinRawPointerType type) {
-  return getClangASTContext().VoidPtrTy;
-}
-
-clang::CanQualType GenClangType::visitBuiltinIntegerType(
-                                                   CanBuiltinIntegerType type) {
-  auto &ctx = getClangASTContext();
-  if (type->getWidth().isPointerWidth())
-    return ctx.getCanonicalType(ctx.getUIntPtrType());
-  assert(type->getWidth().isFixedWidth());
-  auto width = type->getWidth().getFixedWidth();
-  if (width == 1)
-    return ctx.BoolTy;
-  return ctx.getCanonicalType(ctx.getIntTypeForBitwidth(width, /*signed*/ 0));
-}
-
-clang::CanQualType GenClangType::visitBuiltinFloatType(
-                                                     CanBuiltinFloatType type) {
-  auto &ctx = getClangASTContext();
-  auto &clangTargetInfo = ctx.getTargetInfo();
-  const llvm::fltSemantics *format = &type->getAPFloatSemantics();
-  if (format == &clangTargetInfo.getHalfFormat()) return ctx.HalfTy;
-  if (format == &clangTargetInfo.getFloatFormat()) return ctx.FloatTy;
-  if (format == &clangTargetInfo.getDoubleFormat()) return ctx.DoubleTy;
-  if (format == &clangTargetInfo.getLongDoubleFormat()) return ctx.LongDoubleTy;
-  llvm_unreachable("cannot translate floating-point format to C");
-}
-
-clang::CanQualType GenClangType::visitArchetypeType(CanArchetypeType type) {
-  // We see these in the case where we invoke an @objc function
-  // through a protocol.
-  return getClangIdType(getClangASTContext());
-}
-
-clang::CanQualType GenClangType::visitDynamicSelfType(CanDynamicSelfType type) {
-  // Dynamic Self is equivalent to 'instancetype', which is treated as
-  // 'id' within the Objective-C type system.
-  return getClangIdType(getClangASTContext());
-}
-
-clang::CanQualType GenClangType::visitGenericTypeParamType(
-  CanGenericTypeParamType type) {
-  // We see these in the case where we invoke an @objc function
-  // through a protocol argument that is a generic type.
-  return getClangIdType(getClangASTContext());
-}
-
-clang::CanQualType GenClangType::visitType(CanType type) {
-  llvm_unreachable("Unexpected type in Clang type generation.");
-}
-
-clang::CanQualType irgen::ClangTypeConverter::convert(IRGenModule &IGM, CanType type) {
-  // Look in the cache.
-  auto it = Cache.find(type);
-  if (it != Cache.end()) {
-    return it->second;
-  }
-
-  // Try to do this without making cache entries for obvious cases.
-  if (auto nominal = dyn_cast<NominalType>(type)) {
-    auto decl = nominal->getDecl();
-    if (auto clangDecl = decl->getClangDecl()) {
-      auto &ctx = IGM.getClangASTContext();
-      if (auto clangTypeDecl = dyn_cast<clang::TypeDecl>(clangDecl)) {
-        return ctx.getCanonicalType(ctx.getTypeDeclType(clangTypeDecl))
-            .getUnqualifiedType();
-      } else if (auto ifaceDecl = dyn_cast<clang::ObjCInterfaceDecl>(clangDecl)) {
-        auto clangType  = ctx.getObjCInterfaceType(ifaceDecl);
-        auto ptrTy = ctx.getObjCObjectPointerType(clangType);
-        return ctx.getCanonicalType(ptrTy);
-      } else if (auto protoDecl = dyn_cast<clang::ObjCProtocolDecl>(clangDecl)){
-        auto clangType  = ctx.getObjCObjectType(
-                            ctx.ObjCBuiltinIdTy,
-                            const_cast<clang::ObjCProtocolDecl **>(&protoDecl),
-                            1);
-        auto ptrTy = ctx.getObjCObjectPointerType(clangType);
-        return ctx.getCanonicalType(ptrTy);
-      }
-    }
-  }
-
-  // If that failed, convert the type, cache, and return.
-  clang::CanQualType result = GenClangType(IGM, *this).visit(type);
-  Cache.insert({type, result});
-  return result;
-}
-
-=======
->>>>>>> cafd2937
 clang::CanQualType IRGenModule::getClangType(CanType type) {
   auto *ty = type->getASTContext().getClangTypeForIRGen(type);
   return ty ? ty->getCanonicalTypeUnqualified() : clang::CanQualType();
