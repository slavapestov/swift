--- conflicted
+++ resolved
@@ -684,12 +684,8 @@
       contAwaitSyncAddr->getType()->getPointerElementType(),
       unsigned(ContinuationStatus::Awaited));
   auto results = Builder.CreateAtomicCmpXchg(
-<<<<<<< HEAD
-      contAwaitSyncAddr, null, one,
+      contAwaitSyncAddr, pendingV, awaitedV,
       llvm::MaybeAlign(),
-=======
-      contAwaitSyncAddr, pendingV, awaitedV,
->>>>>>> 04709c10
       llvm::AtomicOrdering::Release /*success ordering*/,
       llvm::AtomicOrdering::Acquire /* failure ordering */,
       llvm::SyncScope::System);
@@ -729,21 +725,6 @@
     auto resultTy =
         llvm::StructType::get(IGM.getLLVMContext(), {IGM.Int8PtrTy}, false /*packed*/);
     emitSuspendAsyncCall(swiftAsyncContextIndex, resultTy, arguments);
-<<<<<<< HEAD
-
-    auto results = Builder.CreateAtomicCmpXchg(
-        contAwaitSyncAddr, null, one,
-        llvm::MaybeAlign(),
-        llvm::AtomicOrdering::Release /*success ordering*/,
-        llvm::AtomicOrdering::Acquire /* failure ordering */,
-        llvm::SyncScope::System);
-    // Again, are we first at the wait (can only reach that state after
-    // continuation.resume/abort is called)? If so abort to wait for the end of
-    // the await point to be reached.
-    auto firstAtAwait = Builder.CreateExtractValue(results, 1);
-    Builder.CreateCondBr(firstAtAwait, abortBB, contBB2);
-=======
->>>>>>> 04709c10
   }
 
   // If there's an error destination (i.e. if the continuation is throwing),
