--- conflicted
+++ resolved
@@ -50,11 +50,7 @@
     TestNSURLComponents(),
     TestNSURLRequest(),
     TestNSURLResponse(),
-<<<<<<< HEAD
-    TestNSNotificationCenter(),
     TestNSNull(),
-=======
     TestNSUUID(),
     TestNSXMLParser(),
->>>>>>> 4d611b8c
 ])