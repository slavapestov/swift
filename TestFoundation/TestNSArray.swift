--- conflicted
+++ resolved
@@ -29,10 +29,7 @@
             ("test_getObjects", test_getObjects),
             ("test_objectAtIndex", test_objectAtIndex),
             ("test_binarySearch", test_binarySearch),
-<<<<<<< HEAD
-=======
             ("test_replaceObjectsInRange_withObjectsFromArray", test_replaceObjectsInRange_withObjectsFromArray),
->>>>>>> 29b1aefa
         ]
     }
     
