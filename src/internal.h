--- conflicted
+++ resolved
@@ -275,40 +275,6 @@
 #include <unistd.h>
 #endif
 
-<<<<<<< HEAD
-#if defined(__APPLE__)
-#if __BYTE_ORDER__ == __ORDER_LITTLE_ENDIAN__
-#define DISPATCH_LITTLE_ENDIAN
-#elif __BYTE_ORDER__ == __ORDER_BIG_ENDIAN__
-#define DISPATCH_BIG_ENDIAN
-#endif
-#else 
-#include <endian.h>
-#if __BYTE_ORDER == __LITTLE_ENDIAN
-#define DISPATCH_LITTLE_ENDIAN
-#elif __BYTE_ORDER == __BIG_ENDIAN
-#define DISPATCH_BIG_ENDIAN
-#else
-#error "please define DISPATCH_LITTLE_ENDIAN or DISPATCH_BIG_ENDIAN for your architecture / platform"
-#endif
-#endif  /* defined(__APPLE__) */
-
-
-#ifndef __has_builtin
-#define __has_builtin(x) 0
-#endif
-#ifndef __has_include
-#define __has_include(x) 0
-#endif
-#ifndef __has_feature
-#define __has_feature(x) 0
-#endif
-#ifndef __has_attribute
-#define __has_attribute(x) 0
-#endif
-
-=======
->>>>>>> 86b76186
 #if __GNUC__
 #define DISPATCH_NOINLINE __attribute__((__noinline__))
 #define DISPATCH_USED __attribute__((__used__))
