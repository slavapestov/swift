--- conflicted
+++ resolved
@@ -1430,14 +1430,7 @@
 		}
 		return r;
 	}
-<<<<<<< HEAD
-#if !HAVE_MACH
-	(void)new_flags;
-	(void)del_flags;
-#endif
-=======
 	(void)new_flags; (void)del_flags;
->>>>>>> 86b76186
 }
 
 static long
