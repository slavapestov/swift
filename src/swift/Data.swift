//===----------------------------------------------------------------------===//
//
// This source file is part of the Swift.org open source project
//
// Copyright (c) 2014 - 2016 Apple Inc. and the Swift project authors
// Licensed under Apache License v2.0 with Runtime Library Exception
//
// See http://swift.org/LICENSE.txt for license information
// See http://swift.org/CONTRIBUTORS.txt for the list of Swift project authors
//
//===----------------------------------------------------------------------===//

import CDispatch

public struct DispatchData : RandomAccessCollection {
	public typealias Iterator = DispatchDataIterator
	public typealias Index = Int
	public typealias Indices = DefaultRandomAccessIndices<DispatchData>

	public static let empty: DispatchData = DispatchData(data: _swift_dispatch_data_empty())

	public enum Deallocator {
		/// Use `free`
		case free

		/// Use `munmap`
		case unmap

		/// A custom deallocator
		// FIXME: Want @convention(block) here to minimize the overhead of
		//        doing the conversion (once per custom enum instance instead
		//        of once per call to DispatchData.init using the enum instance).
		//        However, adding the annotation here results in Data.o containing
		//        a reference to _TMBO (opaque metadata for Builtin.UnknownObject)
		//        which is only made available on platforms with Objective-C.
		case custom(DispatchQueue?, () -> Void)

		fileprivate var _deallocator: (DispatchQueue?, @convention(block) () -> Void) {
			switch self {
			case .free: return (nil, _dispatch_data_destructor_free())
			case .unmap: return (nil, _dispatch_data_destructor_munmap())
			case .custom(let q, let b): return (q, b)
			}
		}
	}

	internal var __wrapped: __DispatchData

	/// Initialize a `Data` with copied memory content.
	///
	/// - parameter bytes: A pointer to the memory. It will be copied.
	public init(bytes buffer: UnsafeBufferPointer<UInt8>) {
		let d = buffer.baseAddress == nil ? _swift_dispatch_data_empty()
					: dispatch_data_create(buffer.baseAddress!, buffer.count, nil,
							_dispatch_data_destructor_default())
		self.init(data: d)
	}

	/// Initialize a `Data` without copying the bytes.
	///
	/// - parameter bytes: A buffer pointer containing the data.
	/// - parameter deallocator: Specifies the mechanism to free the indicated buffer.
	public init(bytesNoCopy bytes: UnsafeBufferPointer<UInt8>, deallocator: Deallocator = .free) {
		let (q, b) = deallocator._deallocator
		let d = bytes.baseAddress == nil ? _swift_dispatch_data_empty()
					: dispatch_data_create(bytes.baseAddress!, bytes.count, q?.__wrapped, b)
		self.init(data: d)
	}

	internal init(data: dispatch_data_t) {
		__wrapped = __DispatchData(data: data, owned: true)
	}

	internal init(borrowedData: dispatch_data_t) {
		__wrapped = __DispatchData(data: borrowedData, owned: false)
	}

	public var count: Int {
		return CDispatch.dispatch_data_get_size(__wrapped.__wrapped)
	}

	public func withUnsafeBytes<Result, ContentType>(
		body: (UnsafePointer<ContentType>) throws -> Result) rethrows -> Result
	{
		var ptr: UnsafeRawPointer? = nil
		var size = 0
		let data = CDispatch.dispatch_data_create_map(__wrapped.__wrapped, &ptr, &size)
		let contentPtr = ptr!.bindMemory(
			to: ContentType.self, capacity: size / MemoryLayout<ContentType>.stride)
		defer { _fixLifetime(data) }
		return try body(contentPtr)
	}

	public func enumerateBytes(
<<<<<<< HEAD
		block: (_ buffer: UnsafeBufferPointer<UInt8>, _ byteIndex: Int, _ stop: inout Bool) -> Void) 
=======
		block: @noescape (_ buffer: UnsafeBufferPointer<UInt8>, _ byteIndex: Int, _ stop: inout Bool) -> Void)
>>>>>>> 13aebd22
	{
		// we know that capturing block in the closure being created/passed to dispatch_data_apply
		// does not cause block to escape because dispatch_data_apply does not allow its
		// block argument to escape.  Therefore, the usage of withoutActuallyEscaping to
		// bypass the Swift type system is safe.
		withoutActuallyEscaping(block) { escapableBlock in
			_ = CDispatch.dispatch_data_apply(__wrapped.__wrapped) { (_, offset: Int, ptr: UnsafeRawPointer, size: Int) in
				let bytePtr = ptr.bindMemory(to: UInt8.self, capacity: size)
				let bp = UnsafeBufferPointer(start: bytePtr, count: size)
				var stop = false
				escapableBlock(bp, offset, &stop)
				return !stop
			}
		}
	}

	/// Append bytes to the data.
	///
	/// - parameter bytes: A pointer to the bytes to copy in to the data.
	/// - parameter count: The number of bytes to copy.
	public mutating func append(_ bytes: UnsafePointer<UInt8>, count: Int) {
		let data = dispatch_data_create(bytes, count, nil, _dispatch_data_destructor_default())
		self.append(DispatchData(data: data))
	}

	/// Append data to the data.
	///
	/// - parameter data: The data to append to this data.
	public mutating func append(_ other: DispatchData) {
		let data = CDispatch.dispatch_data_create_concat(__wrapped.__wrapped, other.__wrapped.__wrapped)
		__wrapped = __DispatchData(data: data, owned: true)
	}

	/// Append a buffer of bytes to the data.
	///
	/// - parameter buffer: The buffer of bytes to append. The size is calculated from `SourceType` and `buffer.count`.
	public mutating func append<SourceType>(_ buffer : UnsafeBufferPointer<SourceType>) {
<<<<<<< HEAD
		let count = buffer.count * MemoryLayout<SourceType>.stride;
=======
		let count = buffer.count * sizeof(SourceType.self)
>>>>>>> 13aebd22
		buffer.baseAddress?.withMemoryRebound(to: UInt8.self, capacity: count) {
			self.append($0, count: count)
		}
	}

	private func _copyBytesHelper(to pointer: UnsafeMutableRawPointer, from range: CountableRange<Index>) {
		var copiedCount = 0
		if range.isEmpty { return }
		let rangeSize = range.count
		_ = CDispatch.dispatch_data_apply(__wrapped.__wrapped) { (data: dispatch_data_t, offset: Int, ptr: UnsafeRawPointer, size: Int) in
			if offset >= range.endIndex { return false } // This region is after endIndex
			let copyOffset = range.startIndex > offset ? range.startIndex - offset : 0 // offset of first byte, in this region
			if copyOffset >= size { return true } // This region is before startIndex
			let count = Swift.min(rangeSize - copiedCount, size - copyOffset)
			memcpy(pointer + copiedCount, ptr + copyOffset, count)
			copiedCount += count
			return copiedCount < rangeSize
		}
	}

	/// Copy the contents of the data to a pointer.
	///
	/// - parameter pointer: A pointer to the buffer you wish to copy the bytes into.
	/// - parameter count: The number of bytes to copy.
	/// - warning: This method does not verify that the contents at pointer have enough space to hold `count` bytes.
	public func copyBytes(to pointer: UnsafeMutablePointer<UInt8>, count: Int) {
		_copyBytesHelper(to: pointer, from: 0..<count)
	}
		
	/// Copy a subset of the contents of the data to a pointer.
	///
	/// - parameter pointer: A pointer to the buffer you wish to copy the bytes into.
	/// - parameter range: The range in the `Data` to copy.
	/// - warning: This method does not verify that the contents at pointer have enough space to hold the required number of bytes.
	public func copyBytes(to pointer: UnsafeMutablePointer<UInt8>, from range: CountableRange<Index>) {
		_copyBytesHelper(to: pointer, from: range)
	}
	
	/// Copy the contents of the data into a buffer.
	///
	/// This function copies the bytes in `range` from the data into the buffer. If the count of the `range` is greater than `MemoryLayout<DestinationType>.stride * buffer.count` then the first N bytes will be copied into the buffer.
	/// - precondition: The range must be within the bounds of the data. Otherwise `fatalError` is called.
	/// - parameter buffer: A buffer to copy the data into.
	/// - parameter range: A range in the data to copy into the buffer. If the range is empty, this function will return 0 without copying anything. If the range is nil, as much data as will fit into `buffer` is copied.
	/// - returns: Number of bytes copied into the destination buffer.
	public func copyBytes<DestinationType>(to buffer: UnsafeMutableBufferPointer<DestinationType>, from range: CountableRange<Index>? = nil) -> Int {
		let cnt = count
		guard cnt > 0 else { return 0 }
		
		let copyRange : CountableRange<Index>
		if let r = range {
			guard !r.isEmpty else { return 0 }
			precondition(r.startIndex >= 0)
			precondition(r.startIndex < cnt, "The range is outside the bounds of the data")
			
			precondition(r.endIndex >= 0)
			precondition(r.endIndex <= cnt, "The range is outside the bounds of the data")
			
			copyRange = r.startIndex..<(r.startIndex + Swift.min(buffer.count * MemoryLayout<DestinationType>.stride, r.count))
		} else {
			copyRange = 0..<Swift.min(buffer.count * MemoryLayout<DestinationType>.stride, cnt)
		}
		
		guard !copyRange.isEmpty else { return 0 }
		
<<<<<<< HEAD
		_copyBytesHelper(to: buffer.baseAddress!, from: copyRange)
=======
		let bufferCapacity = buffer.count * sizeof(DestinationType.self)
		buffer.baseAddress?.withMemoryRebound(to: UInt8.self, capacity: bufferCapacity) {
			_copyBytesHelper(to: $0, from: copyRange)
		}
>>>>>>> 13aebd22
		return copyRange.count
	}

	/// Sets or returns the byte at the specified index.
	public subscript(index: Index) -> UInt8 {
		var offset = 0
		let subdata = CDispatch.dispatch_data_copy_region(__wrapped.__wrapped, index, &offset)

		var ptr: UnsafeRawPointer? = nil
		var size = 0
		let map = CDispatch.dispatch_data_create_map(subdata, &ptr, &size)
		defer { _fixLifetime(map) }

		return ptr!.load(fromByteOffset: index - offset, as: UInt8.self)
	}

	public subscript(bounds: Range<Int>) -> RandomAccessSlice<DispatchData> {
		return RandomAccessSlice(base: self, bounds: bounds)
	}

	/// Return a new copy of the data in a specified range.
	///
	/// - parameter range: The range to copy.
	public func subdata(in range: CountableRange<Index>) -> DispatchData {
		let subrange = CDispatch.dispatch_data_create_subrange(
			__wrapped.__wrapped, range.startIndex, range.endIndex - range.startIndex)
		return DispatchData(data: subrange)
	}

	public func region(location: Int) -> (data: DispatchData, offset: Int) {
		var offset: Int = 0
		let data = CDispatch.dispatch_data_copy_region(__wrapped.__wrapped, location, &offset)
		return (DispatchData(data: data), offset)
	}

	public var startIndex: Index {
		return 0
	}

	public var endIndex: Index {
		return count
	}

	public func index(before i: Index) -> Index {
		return i - 1
	}

	public func index(after i: Index) -> Index {
		return i + 1
	}

	/// An iterator over the contents of the data.
	///
	/// The iterator will increment byte-by-byte.
	public func makeIterator() -> DispatchData.Iterator {
		return DispatchDataIterator(_data: self)
	}
}

public struct DispatchDataIterator : IteratorProtocol, Sequence {

	/// Create an iterator over the given DispatchData
	public init(_data: DispatchData) {
		var ptr: UnsafeRawPointer?
		self._count = 0
		self._data = __DispatchData(data: CDispatch.dispatch_data_create_map(_data.__wrapped.__wrapped, &ptr, &self._count), owned: true)
		self._ptr = ptr
		self._position = _data.startIndex

		// The only time we expect a 'nil' pointer is when the data is empty.
		assert(self._ptr != nil || self._count == self._position)
	}

	/// Advance to the next element and return it, or `nil` if no next
	/// element exists.
	public mutating func next() -> DispatchData._Element? {
		if _position == _count { return nil }
		let element = _ptr.load(fromByteOffset: _position, as: UInt8.self)
		_position = _position + 1
		return element
	}

	internal let _data: __DispatchData
	internal var _ptr: UnsafeRawPointer!
	internal var _count: Int
	internal var _position: DispatchData.Index
}

@_silgen_name("_swift_dispatch_data_empty")
internal func _swift_dispatch_data_empty() -> dispatch_data_t

@_silgen_name("_swift_dispatch_data_destructor_free")
internal func _dispatch_data_destructor_free() -> _DispatchBlock

@_silgen_name("_swift_dispatch_data_destructor_munmap")
internal func _dispatch_data_destructor_munmap() -> _DispatchBlock

@_silgen_name("_swift_dispatch_data_destructor_default")
internal func _dispatch_data_destructor_default() -> _DispatchBlock<|MERGE_RESOLUTION|>--- conflicted
+++ resolved
@@ -92,11 +92,7 @@
 	}
 
 	public func enumerateBytes(
-<<<<<<< HEAD
-		block: (_ buffer: UnsafeBufferPointer<UInt8>, _ byteIndex: Int, _ stop: inout Bool) -> Void) 
-=======
-		block: @noescape (_ buffer: UnsafeBufferPointer<UInt8>, _ byteIndex: Int, _ stop: inout Bool) -> Void)
->>>>>>> 13aebd22
+		block: (_ buffer: UnsafeBufferPointer<UInt8>, _ byteIndex: Int, _ stop: inout Bool) -> Void)
 	{
 		// we know that capturing block in the closure being created/passed to dispatch_data_apply
 		// does not cause block to escape because dispatch_data_apply does not allow its
@@ -134,11 +130,7 @@
 	///
 	/// - parameter buffer: The buffer of bytes to append. The size is calculated from `SourceType` and `buffer.count`.
 	public mutating func append<SourceType>(_ buffer : UnsafeBufferPointer<SourceType>) {
-<<<<<<< HEAD
 		let count = buffer.count * MemoryLayout<SourceType>.stride;
-=======
-		let count = buffer.count * sizeof(SourceType.self)
->>>>>>> 13aebd22
 		buffer.baseAddress?.withMemoryRebound(to: UInt8.self, capacity: count) {
 			self.append($0, count: count)
 		}
@@ -204,14 +196,7 @@
 		
 		guard !copyRange.isEmpty else { return 0 }
 		
-<<<<<<< HEAD
 		_copyBytesHelper(to: buffer.baseAddress!, from: copyRange)
-=======
-		let bufferCapacity = buffer.count * sizeof(DestinationType.self)
-		buffer.baseAddress?.withMemoryRebound(to: UInt8.self, capacity: bufferCapacity) {
-			_copyBytesHelper(to: $0, from: copyRange)
-		}
->>>>>>> 13aebd22
 		return copyRange.count
 	}
 
