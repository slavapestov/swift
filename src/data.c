/*
 * Copyright (c) 2009-2013 Apple Inc. All rights reserved.
 *
 * @APPLE_APACHE_LICENSE_HEADER_START@
 *
 * Licensed under the Apache License, Version 2.0 (the "License");
 * you may not use this file except in compliance with the License.
 * You may obtain a copy of the License at
 *
 *     http://www.apache.org/licenses/LICENSE-2.0
 *
 * Unless required by applicable law or agreed to in writing, software
 * distributed under the License is distributed on an "AS IS" BASIS,
 * WITHOUT WARRANTIES OR CONDITIONS OF ANY KIND, either express or implied.
 * See the License for the specific language governing permissions and
 * limitations under the License.
 *
 * @APPLE_APACHE_LICENSE_HEADER_END@
 */

#include "internal.h"

/*
 * Dispatch data objects are dispatch objects with standard retain/release
 * memory management. A dispatch data object either points to a number of other
 * dispatch data objects or is a leaf data object.
 * A composite data object specifies the total size of data it represents
 * and list of constituent records.
 *
 *******************************************************************************
 *
 * CURRENT IMPLEMENTATION DETAILS
 *
 *   There are actually 3 kinds of composite objects
 *   - trivial subranges
 *   - unflattened composite data objects
 *   - flattened composite data objects
 *
 * LEAVES (num_records == 0, destructor != nil)
 *
 *   Those objects have a pointer to represented memory in `buf`.
 *
 * UNFLATTENED (num_records > 1, buf == nil, destructor == nil)
 *
 *   This is the generic case of a composite object.
 *
 * FLATTENED (num_records > 1, buf != nil, destructor == nil)
 *
 *   Those objects are non trivial composite objects whose `buf` pointer
 *   is a contiguous representation (copied) of the memory it represents.
 *
 *   Such objects are created when used as an NSData and -bytes is called and
 *   where the dispatch data object is an unflattened composite object.
 *   The underlying implementation is _dispatch_data_get_flattened_bytes
 *
 * TRIVIAL SUBRANGES (num_records == 1, buf == nil, destructor == nil)
 *
 *   Those objects point to a single leaf, never to flattened objects.
 *
 *******************************************************************************
 *
 * Non trivial invariants:
 *
 *   It is forbidden to point into a composite data object and ignore entire
 *   records from it.  (for example by having `from` longer than the first
 *   record length).
 *
 *   dispatch_data_t's are either leaves, or composite objects pointing to
 *   leaves. Depth is never greater than 1.
 *
 *******************************************************************************
 *
 * There are 4 dispatch_data_t constructors who may create non leaf objects,
 * and ensure proper invariants.
 *
 * dispatch_data_copy_region()
 *    This function first sees through trivial subranges, and may in turn
 *    generate new trivial subranges.
 *
 * dispatch_data_create_map()
 *    This function either returns existing data objects, or a leaf.
 *
 * dispatch_data_create_subrange()
 *    This function treats flattened objects like unflattened ones,
 *    and recurses into trivial subranges, it can create trivial subranges.
 *
 * dispatch_data_create_concat()
 *    This function unwraps the top-level composite objects, trivial or not,
 *    and else concatenates the two arguments range lists, hence always creating
 *    unflattened objects, unless one of the arguments was empty.
 *
 *******************************************************************************
 */

#if DISPATCH_DATA_IS_BRIDGED_TO_NSDATA
#define _dispatch_data_retain(x) _dispatch_objc_retain(x)
#define _dispatch_data_release(x) _dispatch_objc_release(x)
#else
#define _dispatch_data_retain(x) dispatch_retain(x)
#define _dispatch_data_release(x) dispatch_release(x)
#endif

const dispatch_block_t _dispatch_data_destructor_free = ^{
	DISPATCH_INTERNAL_CRASH(0, "free destructor called");
};

const dispatch_block_t _dispatch_data_destructor_none = ^{
	DISPATCH_INTERNAL_CRASH(0, "none destructor called");
};

<<<<<<< HEAD
const dispatch_block_t _dispatch_data_destructor_munmap = ^{
	DISPATCH_INTERNAL_CRASH(0, "munmap destructor called");
};

#ifndef __linux__
=======
#if !HAVE_MACH
const dispatch_block_t _dispatch_data_destructor_munmap = ^{
	DISPATCH_INTERNAL_CRASH(0, "munmap destructor called");
};
#else
// _dispatch_data_destructor_munmap is a linker alias to the following
>>>>>>> cf8aae4d
const dispatch_block_t _dispatch_data_destructor_vm_deallocate = ^{
	DISPATCH_INTERNAL_CRASH(0, "vmdeallocate destructor called");
};
#endif

const dispatch_block_t _dispatch_data_destructor_inline = ^{
	DISPATCH_INTERNAL_CRASH(0, "inline destructor called");
};

struct dispatch_data_s _dispatch_data_empty = {
#if DISPATCH_DATA_IS_BRIDGED_TO_NSDATA
	.do_vtable = DISPATCH_DATA_EMPTY_CLASS,
#else
	DISPATCH_GLOBAL_OBJECT_HEADER(data),
	.do_next = DISPATCH_OBJECT_LISTLESS,
#endif
};

DISPATCH_ALWAYS_INLINE
static inline dispatch_data_t
_dispatch_data_alloc(size_t n, size_t extra)
{
	dispatch_data_t data;
	size_t size;

	if (os_mul_and_add_overflow(n, sizeof(range_record),
			sizeof(struct dispatch_data_s) + extra, &size)) {
		return DISPATCH_OUT_OF_MEMORY;
	}

	data = _dispatch_alloc(DISPATCH_DATA_CLASS, size);
	data->num_records = n;
#if !DISPATCH_DATA_IS_BRIDGED_TO_NSDATA
	data->do_targetq = dispatch_get_global_queue(
			DISPATCH_QUEUE_PRIORITY_DEFAULT, 0);
	data->do_next = DISPATCH_OBJECT_LISTLESS;
#endif
	return data;
}

static void
_dispatch_data_destroy_buffer(const void* buffer, size_t size,
		dispatch_queue_t queue, dispatch_block_t destructor)
{
	if (destructor == DISPATCH_DATA_DESTRUCTOR_FREE) {
		free((void*)buffer);
	} else if (destructor == DISPATCH_DATA_DESTRUCTOR_NONE) {
		// do nothing
#if HAVE_MACH
	} else if (destructor == DISPATCH_DATA_DESTRUCTOR_VM_DEALLOCATE) {
		mach_vm_size_t vm_size = size;
		mach_vm_address_t vm_addr = (uintptr_t)buffer;
		mach_vm_deallocate(mach_task_self(), vm_addr, vm_size);
#endif
	} else {
		if (!queue) {
			queue = dispatch_get_global_queue(
					DISPATCH_QUEUE_PRIORITY_DEFAULT, 0);
		}
		dispatch_async_f(queue, destructor, _dispatch_call_block_and_release);
	}
}

DISPATCH_ALWAYS_INLINE
static inline void
_dispatch_data_init(dispatch_data_t data, const void *buffer, size_t size,
		dispatch_queue_t queue, dispatch_block_t destructor)
{
	data->buf = buffer;
	data->size = size;
	data->destructor = destructor;
	if (queue) {
		_dispatch_retain(queue);
		data->do_targetq = queue;
	}
}

void
dispatch_data_init(dispatch_data_t data, const void *buffer, size_t size,
		dispatch_block_t destructor)
{
	if (!buffer || !size) {
		if (destructor) {
			_dispatch_data_destroy_buffer(buffer, size, NULL,
					_dispatch_Block_copy(destructor));
		}
		buffer = NULL;
		size = 0;
		destructor = DISPATCH_DATA_DESTRUCTOR_NONE;
	}
	_dispatch_data_init(data, buffer, size, NULL, destructor);
}

dispatch_data_t
dispatch_data_create(const void* buffer, size_t size, dispatch_queue_t queue,
		dispatch_block_t destructor)
{
	dispatch_data_t data;
	void *data_buf = NULL;
	if (!buffer || !size) {
		// Empty data requested so return the singleton empty object. Call
		// destructor immediately in this case to ensure any unused associated
		// storage is released.
		if (destructor) {
			_dispatch_data_destroy_buffer(buffer, size, queue,
					_dispatch_Block_copy(destructor));
		}
		return dispatch_data_empty;
	}
	if (destructor == DISPATCH_DATA_DESTRUCTOR_DEFAULT) {
		// The default destructor was provided, indicating the data should be
		// copied.
		data_buf = malloc(size);
		if (slowpath(!data_buf)) {
			return DISPATCH_OUT_OF_MEMORY;
		}
		buffer = memcpy(data_buf, buffer, size);
		data = _dispatch_data_alloc(0, 0);
		destructor = DISPATCH_DATA_DESTRUCTOR_FREE;
	} else if (destructor == DISPATCH_DATA_DESTRUCTOR_INLINE) {
		data = _dispatch_data_alloc(0, size);
		buffer = memcpy((void*)data + sizeof(struct dispatch_data_s), buffer,
				size);
		destructor = DISPATCH_DATA_DESTRUCTOR_NONE;
	} else {
		data = _dispatch_data_alloc(0, 0);
		destructor = _dispatch_Block_copy(destructor);
	}
	_dispatch_data_init(data, buffer, size, queue, destructor);
	return data;
}

dispatch_data_t
dispatch_data_create_f(const void *buffer, size_t size, dispatch_queue_t queue,
		dispatch_function_t destructor_function)
{
	dispatch_block_t destructor = (dispatch_block_t)destructor_function;
	if (destructor != DISPATCH_DATA_DESTRUCTOR_DEFAULT &&
			destructor != DISPATCH_DATA_DESTRUCTOR_FREE &&
			destructor != DISPATCH_DATA_DESTRUCTOR_NONE &&
<<<<<<< HEAD
#ifndef __linux__
=======
#if HAVE_MACH
>>>>>>> cf8aae4d
			destructor != DISPATCH_DATA_DESTRUCTOR_VM_DEALLOCATE &&
#endif
			destructor != DISPATCH_DATA_DESTRUCTOR_INLINE) {
		destructor = ^{ destructor_function((void*)buffer); };
	}
	return dispatch_data_create(buffer, size, queue, destructor);
}

dispatch_data_t
dispatch_data_create_alloc(size_t size, void** buffer_ptr)
{
	dispatch_data_t data = dispatch_data_empty;
	void *buffer = NULL;

	if (slowpath(!size)) {
		goto out;
	}
	data = _dispatch_data_alloc(0, size);
	buffer = (void*)data + sizeof(struct dispatch_data_s);
	_dispatch_data_init(data, buffer, size, NULL,
			DISPATCH_DATA_DESTRUCTOR_NONE);
out:
	if (buffer_ptr) {
		*buffer_ptr = buffer;
	}
	return data;
}

void
_dispatch_data_dispose(dispatch_data_t dd)
{
	if (_dispatch_data_leaf(dd)) {
		_dispatch_data_destroy_buffer(dd->buf, dd->size, dd->do_targetq,
				dd->destructor);
	} else {
		size_t i;
		for (i = 0; i < _dispatch_data_num_records(dd); ++i) {
			_dispatch_data_release(dd->records[i].data_object);
		}
		free((void *)dd->buf);
	}
}

size_t
_dispatch_data_debug(dispatch_data_t dd, char* buf, size_t bufsiz)
{
	size_t offset = 0;
	offset += dsnprintf(&buf[offset], bufsiz - offset, "data[%p] = { ", dd);
	if (_dispatch_data_leaf(dd)) {
		offset += dsnprintf(&buf[offset], bufsiz - offset,
				"leaf, size = %zd, buf = %p ", dd->size, dd->buf);
	} else {
		offset += dsnprintf(&buf[offset], bufsiz - offset,
				"composite, size = %zd, num_records = %zd ", dd->size,
				_dispatch_data_num_records(dd));
		if (dd->buf) {
			offset += dsnprintf(&buf[offset], bufsiz - offset,
					", flatbuf = %p ", dd->buf);
		}
		size_t i;
		for (i = 0; i < _dispatch_data_num_records(dd); ++i) {
			range_record r = dd->records[i];
			offset += dsnprintf(&buf[offset], bufsiz - offset, "record[%zd] = "
					"{ from = %zd, length = %zd, data_object = %p }, ", i,
					r.from, r.length, r.data_object);
		}
	}
	offset += dsnprintf(&buf[offset], bufsiz - offset, "}");
	return offset;
}

size_t
dispatch_data_get_size(dispatch_data_t dd)
{
	return dd->size;
}

dispatch_data_t
dispatch_data_create_concat(dispatch_data_t dd1, dispatch_data_t dd2)
{
	dispatch_data_t data;
	size_t n;

	if (!dd1->size) {
		_dispatch_data_retain(dd2);
		return dd2;
	}
	if (!dd2->size) {
		_dispatch_data_retain(dd1);
		return dd1;
	}

	if (os_add_overflow(_dispatch_data_num_records(dd1),
			_dispatch_data_num_records(dd2), &n)) {
		return DISPATCH_OUT_OF_MEMORY;
	}
	data = _dispatch_data_alloc(n, 0);
	data->size = dd1->size + dd2->size;
	// Copy the constituent records into the newly created data object
	// Reference leaf objects as sub-objects
	if (_dispatch_data_leaf(dd1)) {
		data->records[0].from = 0;
		data->records[0].length = dd1->size;
		data->records[0].data_object = dd1;
	} else {
		memcpy(data->records, dd1->records, _dispatch_data_num_records(dd1) *
				sizeof(range_record));
	}
	if (_dispatch_data_leaf(dd2)) {
		data->records[_dispatch_data_num_records(dd1)].from = 0;
		data->records[_dispatch_data_num_records(dd1)].length = dd2->size;
		data->records[_dispatch_data_num_records(dd1)].data_object = dd2;
	} else {
		memcpy(data->records + _dispatch_data_num_records(dd1), dd2->records,
				_dispatch_data_num_records(dd2) * sizeof(range_record));
	}
	size_t i;
	for (i = 0; i < _dispatch_data_num_records(data); ++i) {
		_dispatch_data_retain(data->records[i].data_object);
	}
	return data;
}

dispatch_data_t
dispatch_data_create_subrange(dispatch_data_t dd, size_t offset,
		size_t length)
{
	dispatch_data_t data;

	if (offset >= dd->size || !length) {
		return dispatch_data_empty;
	} else if (length > dd->size - offset) {
		length = dd->size - offset;
	} else if (length == dd->size) {
		_dispatch_data_retain(dd);
		return dd;
	}
	/*
	 * we must only optimize leaves and not flattened objects
	 * because lots of users want to keep the end of a buffer and release
	 * as much memory as they can from the beginning of it
	 *
	 * Using the flatbuf here would be very wrong with respect to that goal
	 */
	if (_dispatch_data_leaf(dd)) {
		data = _dispatch_data_alloc(1, 0);
		data->size = length;
		data->records[0].from = offset;
		data->records[0].length = length;
		data->records[0].data_object = dd;
		_dispatch_data_retain(dd);
		return data;
	}

	// Subrange of a composite dispatch data object
	const size_t dd_num_records = _dispatch_data_num_records(dd);
	bool to_the_end = (offset + length == dd->size);
	size_t i = 0;

	// find the record containing the specified offset
	while (i < dd_num_records && offset >= dd->records[i].length) {
		offset -= dd->records[i++].length;
	}

	// Crashing here indicates memory corruption of passed in data object
	if (slowpath(i >= dd_num_records)) {
		DISPATCH_INTERNAL_CRASH(i,
				"dispatch_data_create_subrange out of bounds");
	}

	// if everything is from a single dispatch data object, avoid boxing it
	if (offset + length <= dd->records[i].length) {
		return dispatch_data_create_subrange(dd->records[i].data_object,
				dd->records[i].from + offset, length);
	}

	// find the record containing the end of the current range
	// and optimize the case when you just remove bytes at the origin
	size_t count, last_length;

	if (to_the_end) {
		count = dd_num_records - i;
	} else {
		last_length = length - (dd->records[i].length - offset);
		count = 1;

		while (i + count < dd_num_records) {
			size_t record_length = dd->records[i + count++].length;

			if (last_length <= record_length) {
				break;
			}
			last_length -= record_length;

			// Crashing here indicates memory corruption of passed in data object
			if (slowpath(i + count >= dd_num_records)) {
				DISPATCH_INTERNAL_CRASH(i + count,
						"dispatch_data_create_subrange out of bounds");
			}
		}
	}

	data = _dispatch_data_alloc(count, 0);
	data->size = length;
	memcpy(data->records, dd->records + i, count * sizeof(range_record));

	if (offset) {
		data->records[0].from += offset;
		data->records[0].length -= offset;
	}
	if (!to_the_end) {
		data->records[count - 1].length = last_length;
	}

	for (i = 0; i < count; i++) {
		_dispatch_data_retain(data->records[i].data_object);
	}
	return data;
}

static void*
_dispatch_data_flatten(dispatch_data_t dd)
{
	void *buffer = malloc(dd->size);

	// Composite data object, copy the represented buffers
	if (buffer) {
		dispatch_data_apply(dd, ^(dispatch_data_t region DISPATCH_UNUSED,
				size_t off, const void* buf, size_t len) {
			memcpy(buffer + off, buf, len);
			return (bool)true;
		});
	}

	return buffer;
}

// When mapping a leaf object or a subrange of a leaf object, return a direct
// pointer to the represented buffer. For all other data objects, copy the
// represented buffers into a contiguous area. In the future it might
// be possible to relocate the buffers instead (if not marked as locked).
dispatch_data_t
dispatch_data_create_map(dispatch_data_t dd, const void **buffer_ptr,
		size_t *size_ptr)
{
	dispatch_data_t data = NULL;
	const void *buffer = NULL;
	size_t size = dd->size;

	if (!size) {
		data = dispatch_data_empty;
		goto out;
	}

	buffer = _dispatch_data_map_direct(dd, 0, NULL, NULL);
	if (buffer) {
		_dispatch_data_retain(dd);
		data = dd;
		goto out;
	}

	buffer = _dispatch_data_flatten(dd);
	if (fastpath(buffer)) {
		data = dispatch_data_create(buffer, size, NULL,
				DISPATCH_DATA_DESTRUCTOR_FREE);
	} else {
		size = 0;
	}

out:
	if (buffer_ptr) {
		*buffer_ptr = buffer;
	}
	if (size_ptr) {
		*size_ptr = size;
	}
	return data;
}

const void *
_dispatch_data_get_flattened_bytes(dispatch_data_t dd)
{
	const void *buffer;
	size_t offset = 0;

	if (slowpath(!dd->size)) {
		return NULL;
	}

	buffer = _dispatch_data_map_direct(dd, 0, &dd, &offset);
	if (buffer) {
		return buffer;
	}

	void *flatbuf = _dispatch_data_flatten(dd);
	if (fastpath(flatbuf)) {
		// we need a release so that readers see the content of the buffer
		if (slowpath(!os_atomic_cmpxchgv2o(dd, buf, NULL, flatbuf,
				&buffer, release))) {
			free(flatbuf);
		} else {
			buffer = flatbuf;
		}
	} else {
		return NULL;
	}

	return buffer + offset;
}

#if DISPATCH_USE_CLIENT_CALLOUT
DISPATCH_NOINLINE
#else
DISPATCH_ALWAYS_INLINE
#endif
static bool
_dispatch_data_apply_client_callout(void *ctxt, dispatch_data_t region, size_t offset,
		const void *buffer, size_t size, dispatch_data_applier_function_t f)
{
	return f(ctxt, region, offset, buffer, size);
}


static bool
_dispatch_data_apply(dispatch_data_t dd, size_t offset, size_t from,
		size_t size, void *ctxt, dispatch_data_applier_function_t applier)
{
	bool result = true;
	const void *buffer;

	buffer = _dispatch_data_map_direct(dd, 0, NULL, NULL);
	if (buffer) {
		return _dispatch_data_apply_client_callout(ctxt, dd,
				offset, buffer + from, size, applier);
	}

	size_t i;
	for (i = 0; i < _dispatch_data_num_records(dd) && result; ++i) {
		result = _dispatch_data_apply(dd->records[i].data_object,
				offset, dd->records[i].from, dd->records[i].length, ctxt,
				applier);
		offset += dd->records[i].length;
	}
	return result;
}

bool
dispatch_data_apply_f(dispatch_data_t dd, void *ctxt,
		dispatch_data_applier_function_t applier)
{
	if (!dd->size) {
		return true;
	}
	return _dispatch_data_apply(dd, 0, 0, dd->size, ctxt, applier);
}

bool
dispatch_data_apply(dispatch_data_t dd, dispatch_data_applier_t applier)
{
	if (!dd->size) {
		return true;
	}
	return _dispatch_data_apply(dd, 0, 0, dd->size, applier,
			(dispatch_data_applier_function_t)_dispatch_Block_invoke(applier));
}

static dispatch_data_t
_dispatch_data_copy_region(dispatch_data_t dd, size_t from, size_t size,
		size_t location, size_t *offset_ptr)
{
	dispatch_data_t reusable_dd = NULL;
	size_t offset = 0;

	if (from == 0 && size == dd->size) {
		reusable_dd = dd;
	}

	if (_dispatch_data_map_direct(dd, from, &dd, &from)) {
		if (reusable_dd) {
			_dispatch_data_retain(reusable_dd);
			return reusable_dd;
		}

		_dispatch_data_retain(dd);
		if (from == 0 && size == dd->size) {
			return dd;
		}

		dispatch_data_t data = _dispatch_data_alloc(1, 0);
		data->size = size;
		data->records[0].from = from;
		data->records[0].length = size;
		data->records[0].data_object = dd;
		return data;
	}

	size_t i;
	for (i = 0; i < _dispatch_data_num_records(dd); ++i) {
		size_t length = dd->records[i].length;

		if (from >= length) {
			from -= length;
			continue;
		}

		length -= from;
		if (location >= offset + length) {
			offset += length;
			from = 0;
			continue;
		}

		from += dd->records[i].from;
		dd = dd->records[i].data_object;
		*offset_ptr += offset;
		location -= offset;
		return _dispatch_data_copy_region(dd, from, length, location, offset_ptr);
	}

	DISPATCH_INTERNAL_CRASH(*offset_ptr+offset,
			"dispatch_data_copy_region out of bounds");
}

// Returs either a leaf object or an object composed of a single leaf object
dispatch_data_t
dispatch_data_copy_region(dispatch_data_t dd, size_t location,
		size_t *offset_ptr)
{
	if (location >= dd->size) {
		*offset_ptr = dd->size;
		return dispatch_data_empty;
	}
	*offset_ptr = 0;
	return _dispatch_data_copy_region(dd, 0, dd->size, location, offset_ptr);
}

#if HAVE_MACH

#ifndef MAP_MEM_VM_COPY
#define MAP_MEM_VM_COPY 0x200000 // <rdar://problem/13336613>
#endif

mach_port_t
dispatch_data_make_memory_entry(dispatch_data_t dd)
{
	mach_port_t mep = MACH_PORT_NULL;
	memory_object_size_t mos;
	mach_vm_size_t vm_size = dd->size;
	mach_vm_address_t vm_addr;
	vm_prot_t flags;
	kern_return_t kr;
	bool copy = (dd->destructor != DISPATCH_DATA_DESTRUCTOR_VM_DEALLOCATE);

retry:
	if (copy) {
		vm_addr = vm_page_size;
		kr = mach_vm_allocate(mach_task_self(), &vm_addr, vm_size,
				VM_FLAGS_ANYWHERE);
		if (kr) {
			if (kr != KERN_NO_SPACE) {
				(void)dispatch_assume_zero(kr);
			}
			return mep;
		}
		dispatch_data_apply(dd, ^(dispatch_data_t region DISPATCH_UNUSED,
				size_t off, const void* buf, size_t len) {
			memcpy((void*)(vm_addr + off), buf, len);
			return (bool)true;
		});
	} else {
		vm_addr = (uintptr_t)dd->buf;
	}
	flags = VM_PROT_DEFAULT|VM_PROT_IS_MASK|MAP_MEM_VM_COPY;
	mos = vm_size;
	kr = mach_make_memory_entry_64(mach_task_self(), &mos, vm_addr, flags,
			&mep, MACH_PORT_NULL);
	if (kr == KERN_INVALID_VALUE) {
		// Fallback in case MAP_MEM_VM_COPY is not supported
		flags &= ~MAP_MEM_VM_COPY;
		kr = mach_make_memory_entry_64(mach_task_self(), &mos, vm_addr, flags,
				&mep, MACH_PORT_NULL);
	}
	if (dispatch_assume_zero(kr)) {
		mep = MACH_PORT_NULL;
	} else if (mos < vm_size) {
		// Memory object was truncated, e.g. due to lack of MAP_MEM_VM_COPY
		kr = mach_port_deallocate(mach_task_self(), mep);
		(void)dispatch_assume_zero(kr);
		if (!copy) {
			copy = true;
			goto retry;
		}
		mep = MACH_PORT_NULL;
	}
	if (copy) {
		kr = mach_vm_deallocate(mach_task_self(), vm_addr, vm_size);
		(void)dispatch_assume_zero(kr);
	}
	return mep;
}
#endif // HAVE_MACH<|MERGE_RESOLUTION|>--- conflicted
+++ resolved
@@ -108,20 +108,12 @@
 	DISPATCH_INTERNAL_CRASH(0, "none destructor called");
 };
 
-<<<<<<< HEAD
-const dispatch_block_t _dispatch_data_destructor_munmap = ^{
-	DISPATCH_INTERNAL_CRASH(0, "munmap destructor called");
-};
-
-#ifndef __linux__
-=======
 #if !HAVE_MACH
 const dispatch_block_t _dispatch_data_destructor_munmap = ^{
 	DISPATCH_INTERNAL_CRASH(0, "munmap destructor called");
 };
 #else
 // _dispatch_data_destructor_munmap is a linker alias to the following
->>>>>>> cf8aae4d
 const dispatch_block_t _dispatch_data_destructor_vm_deallocate = ^{
 	DISPATCH_INTERNAL_CRASH(0, "vmdeallocate destructor called");
 };
@@ -262,11 +254,7 @@
 	if (destructor != DISPATCH_DATA_DESTRUCTOR_DEFAULT &&
 			destructor != DISPATCH_DATA_DESTRUCTOR_FREE &&
 			destructor != DISPATCH_DATA_DESTRUCTOR_NONE &&
-<<<<<<< HEAD
-#ifndef __linux__
-=======
 #if HAVE_MACH
->>>>>>> cf8aae4d
 			destructor != DISPATCH_DATA_DESTRUCTOR_VM_DEALLOCATE &&
 #endif
 			destructor != DISPATCH_DATA_DESTRUCTOR_INLINE) {
