/*
 * Copyright (c) 2017-2017 Apple Inc. All rights reserved.
 *
 * @APPLE_APACHE_LICENSE_HEADER_START@
 *
 * Licensed under the Apache License, Version 2.0 (the "License");
 * you may not use this file except in compliance with the License.
 * You may obtain a copy of the License at
 *
 *     http://www.apache.org/licenses/LICENSE-2.0
 *
 * Unless required by applicable law or agreed to in writing, software
 * distributed under the License is distributed on an "AS IS" BASIS,
 * WITHOUT WARRANTIES OR CONDITIONS OF ANY KIND, either express or implied.
 * See the License for the specific language governing permissions and
 * limitations under the License.
 *
 * @APPLE_APACHE_LICENSE_HEADER_END@
 */

/*
 * IMPORTANT: This header file describes INTERNAL interfaces to libdispatch
 * which are subject to change in future releases of Mac OS X. Any applications
 * relying on these interfaces WILL break.
 */

#ifndef __DISPATCH_WORKQUEUE_INTERNAL__
#define __DISPATCH_WORKQUEUE_INTERNAL__

<<<<<<< HEAD
=======
/* Work queue priority attributes. */
#define WORKQ_HIGH_PRIOQUEUE             0
#define WORKQ_DEFAULT_PRIOQUEUE          1
#define WORKQ_LOW_PRIOQUEUE              2
#define WORKQ_BG_PRIOQUEUE               3
#define WORKQ_BG_PRIOQUEUE_CONDITIONAL   4
#define WORKQ_HIGH_PRIOQUEUE_CONDITIONAL 5

#define WORKQ_NUM_PRIORITIES 6

#define WORKQ_ADDTHREADS_OPTION_OVERCOMMIT 0x1

>>>>>>> dc1857c1
#define DISPATCH_WORKQ_MAX_PTHREAD_COUNT 255

void _dispatch_workq_worker_register(dispatch_queue_t root_q, qos_class_t cls);
void _dispatch_workq_worker_unregister(dispatch_queue_t root_q, qos_class_t cls);

#if defined(__linux__)
#define HAVE_DISPATCH_WORKQ_MONITORING 1
#else
#define HAVE_DISPATCH_WORKQ_MONITORING 0
#endif

#endif /* __DISPATCH_WORKQUEUE_INTERNAL__ */
<|MERGE_RESOLUTION|>--- conflicted
+++ resolved
@@ -27,21 +27,8 @@
 #ifndef __DISPATCH_WORKQUEUE_INTERNAL__
 #define __DISPATCH_WORKQUEUE_INTERNAL__
 
-<<<<<<< HEAD
-=======
-/* Work queue priority attributes. */
-#define WORKQ_HIGH_PRIOQUEUE             0
-#define WORKQ_DEFAULT_PRIOQUEUE          1
-#define WORKQ_LOW_PRIOQUEUE              2
-#define WORKQ_BG_PRIOQUEUE               3
-#define WORKQ_BG_PRIOQUEUE_CONDITIONAL   4
-#define WORKQ_HIGH_PRIOQUEUE_CONDITIONAL 5
-
-#define WORKQ_NUM_PRIORITIES 6
-
 #define WORKQ_ADDTHREADS_OPTION_OVERCOMMIT 0x1
 
->>>>>>> dc1857c1
 #define DISPATCH_WORKQ_MAX_PTHREAD_COUNT 255
 
 void _dispatch_workq_worker_register(dispatch_queue_t root_q, qos_class_t cls);
