/*
 * Copyright (c) 2008-2013 Apple Inc. All rights reserved.
 *
 * @APPLE_APACHE_LICENSE_HEADER_START@
 *
 * Licensed under the Apache License, Version 2.0 (the "License");
 * you may not use this file except in compliance with the License.
 * You may obtain a copy of the License at
 *
 *     http://www.apache.org/licenses/LICENSE-2.0
 *
 * Unless required by applicable law or agreed to in writing, software
 * distributed under the License is distributed on an "AS IS" BASIS,
 * WITHOUT WARRANTIES OR CONDITIONS OF ANY KIND, either express or implied.
 * See the License for the specific language governing permissions and
 * limitations under the License.
 *
 * @APPLE_APACHE_LICENSE_HEADER_END@
 */

/*
 * IMPORTANT: This header file describes INTERNAL interfaces to libdispatch
 * which are subject to change in future releases of Mac OS X. Any applications
 * relying on these interfaces WILL break.
 */

#ifndef __DISPATCH_INLINE_INTERNAL__
#define __DISPATCH_INLINE_INTERNAL__

#ifndef __DISPATCH_INDIRECT__
#error "Please #include <dispatch/dispatch.h> instead of this file directly."
#include <dispatch/base.h> // for HeaderDoc
#endif

#if DISPATCH_USE_CLIENT_CALLOUT

DISPATCH_NOTHROW void
_dispatch_client_callout(void *ctxt, dispatch_function_t f);
DISPATCH_NOTHROW void
_dispatch_client_callout2(void *ctxt, size_t i, void (*f)(void *, size_t));
#if HAVE_MACH
DISPATCH_NOTHROW void
_dispatch_client_callout4(void *ctxt, dispatch_mach_reason_t reason,
		dispatch_mach_msg_t dmsg, mach_error_t error,
		dispatch_mach_handler_function_t f);
#endif // HAVE_MACH

#else // !DISPATCH_USE_CLIENT_CALLOUT

DISPATCH_ALWAYS_INLINE
static inline void
_dispatch_client_callout(void *ctxt, dispatch_function_t f)
{
	return f(ctxt);
}

DISPATCH_ALWAYS_INLINE
static inline void
_dispatch_client_callout2(void *ctxt, size_t i, void (*f)(void *, size_t))
{
	return f(ctxt, i);
}

#if HAVE_MACH
DISPATCH_ALWAYS_INLINE
static inline void
_dispatch_client_callout4(void *ctxt, dispatch_mach_reason_t reason,
		dispatch_mach_msg_t dmsg, mach_error_t error,
		dispatch_mach_handler_function_t f)
{
	return f(ctxt, reason, dmsg, error);
}
#endif // HAVE_MACH

#endif // !DISPATCH_USE_CLIENT_CALLOUT

#pragma mark -
#pragma mark _os_object_t & dispatch_object_t
#if DISPATCH_PURE_C

DISPATCH_ALWAYS_INLINE
static inline bool
_dispatch_object_has_vtable(dispatch_object_t dou)
{
	uintptr_t dc_flags = dou._dc->dc_flags;

	// vtables are pointers far away from the low page in memory
	return dc_flags > 0xffful;
}

DISPATCH_ALWAYS_INLINE
static inline bool
_dispatch_object_is_continuation(dispatch_object_t dou)
{
	if (_dispatch_object_has_vtable(dou)) {
		return dx_metatype(dou._do) == _DISPATCH_CONTINUATION_TYPE;
	}
	return true;
}

DISPATCH_ALWAYS_INLINE
static inline bool
_dispatch_object_has_type(dispatch_object_t dou, unsigned long type)
{
	return _dispatch_object_has_vtable(dou) && dx_type(dou._do) == type;
}

DISPATCH_ALWAYS_INLINE
static inline bool
_dispatch_object_is_redirection(dispatch_object_t dou)
{
	return _dispatch_object_has_type(dou,
			DISPATCH_CONTINUATION_TYPE(ASYNC_REDIRECT));
}

DISPATCH_ALWAYS_INLINE
static inline bool
_dispatch_object_is_barrier(dispatch_object_t dou)
{
	dispatch_queue_flags_t dq_flags;

	if (!_dispatch_object_has_vtable(dou)) {
		return (dou._dc->dc_flags & DISPATCH_OBJ_BARRIER_BIT);
	}
	switch (dx_metatype(dou._do)) {
	case _DISPATCH_QUEUE_TYPE:
	case _DISPATCH_SOURCE_TYPE:
		dq_flags = os_atomic_load2o(dou._dq, dq_atomic_flags, relaxed);
		return dq_flags & DQF_BARRIER_BIT;
	default:
		return false;
	}
}

DISPATCH_ALWAYS_INLINE
static inline bool
_dispatch_object_is_slow_item(dispatch_object_t dou)
{
	if (_dispatch_object_has_vtable(dou)) {
		return false;
	}
	return (dou._dc->dc_flags & DISPATCH_OBJ_SYNC_SLOW_BIT);
}

DISPATCH_ALWAYS_INLINE
static inline bool
_dispatch_object_is_slow_non_barrier(dispatch_object_t dou)
{
	if (_dispatch_object_has_vtable(dou)) {
		return false;
	}
	return ((dou._dc->dc_flags &
				(DISPATCH_OBJ_BARRIER_BIT | DISPATCH_OBJ_SYNC_SLOW_BIT)) ==
				(DISPATCH_OBJ_SYNC_SLOW_BIT));
}

DISPATCH_ALWAYS_INLINE
static inline bool
_dispatch_object_is_slow_barrier(dispatch_object_t dou)
{
	if (_dispatch_object_has_vtable(dou)) {
		return false;
	}
	return ((dou._dc->dc_flags &
				(DISPATCH_OBJ_BARRIER_BIT | DISPATCH_OBJ_SYNC_SLOW_BIT)) ==
				(DISPATCH_OBJ_BARRIER_BIT | DISPATCH_OBJ_SYNC_SLOW_BIT));
}

DISPATCH_ALWAYS_INLINE
static inline _os_object_t
_os_object_retain_internal_inline(_os_object_t obj)
{
	int ref_cnt = _os_object_refcnt_inc(obj);
	if (unlikely(ref_cnt <= 0)) {
		_OS_OBJECT_CLIENT_CRASH("Resurrection of an object");
	}
	return obj;
}

DISPATCH_ALWAYS_INLINE
static inline void
_os_object_release_internal_inline_no_dispose(_os_object_t obj)
{
	int ref_cnt = _os_object_refcnt_dec(obj);
	if (likely(ref_cnt >= 0)) {
		return;
	}
	if (ref_cnt == 0) {
		_OS_OBJECT_CLIENT_CRASH("Unexpected release of an object");
	}
	_OS_OBJECT_CLIENT_CRASH("Over-release of an object");
}

DISPATCH_ALWAYS_INLINE
static inline void
_os_object_release_internal_inline(_os_object_t obj)
{
	int ref_cnt = _os_object_refcnt_dec(obj);
	if (likely(ref_cnt >= 0)) {
		return;
	}
	if (unlikely(ref_cnt < -1)) {
		_OS_OBJECT_CLIENT_CRASH("Over-release of an object");
	}
#if DISPATCH_DEBUG
	int xref_cnt = obj->os_obj_xref_cnt;
	if (unlikely(xref_cnt >= 0)) {
		DISPATCH_INTERNAL_CRASH(xref_cnt,
				"Release while external references exist");
	}
#endif
	// _os_object_refcnt_dispose_barrier() is in _os_object_dispose()
	return _os_object_dispose(obj);
}

DISPATCH_ALWAYS_INLINE_NDEBUG
static inline void
_dispatch_retain(dispatch_object_t dou)
{
	(void)_os_object_retain_internal_inline(dou._os_obj);
}

DISPATCH_ALWAYS_INLINE_NDEBUG
static inline void
_dispatch_release(dispatch_object_t dou)
{
	_os_object_release_internal_inline(dou._os_obj);
}

DISPATCH_ALWAYS_INLINE_NDEBUG
static inline void
_dispatch_release_tailcall(dispatch_object_t dou)
{
	_os_object_release_internal(dou._os_obj);
}

DISPATCH_ALWAYS_INLINE DISPATCH_NONNULL_ALL
static inline void
_dispatch_object_set_target_queue_inline(dispatch_object_t dou,
		dispatch_queue_t tq)
{
	_dispatch_retain(tq);
	tq = os_atomic_xchg2o(dou._do, do_targetq, tq, release);
	if (tq) _dispatch_release(tq);
	_dispatch_object_debug(dou._do, "%s", __func__);
}

#endif // DISPATCH_PURE_C
#pragma mark -
#pragma mark dispatch_thread
#if DISPATCH_PURE_C

#define DISPATCH_DEFERRED_ITEMS_MAGIC  0xdefe55edul /* deferred */
#define DISPATCH_DEFERRED_ITEMS_EVENT_COUNT 8
#ifdef WORKQ_KEVENT_EVENT_BUFFER_LEN
_Static_assert(WORKQ_KEVENT_EVENT_BUFFER_LEN >=
		DISPATCH_DEFERRED_ITEMS_EVENT_COUNT,
		"our list should not be longer than the kernel's");
#endif

typedef struct dispatch_deferred_items_s {
	uint32_t ddi_magic;
	dispatch_queue_t ddi_stashed_dq;
	struct dispatch_object_s *ddi_stashed_dou;
	dispatch_priority_t ddi_stashed_pp;
	int ddi_nevents;
	int ddi_maxevents;
	_dispatch_kevent_qos_s ddi_eventlist[DISPATCH_DEFERRED_ITEMS_EVENT_COUNT];
} dispatch_deferred_items_s, *dispatch_deferred_items_t;

DISPATCH_ALWAYS_INLINE
static inline void
_dispatch_deferred_items_set(dispatch_deferred_items_t ddi)
{
	_dispatch_thread_setspecific(dispatch_deferred_items_key, (void *)ddi);
}

DISPATCH_ALWAYS_INLINE
static inline dispatch_deferred_items_t
_dispatch_deferred_items_get(void)
{
	dispatch_deferred_items_t ddi = (dispatch_deferred_items_t)
			_dispatch_thread_getspecific(dispatch_deferred_items_key);
	if (ddi && ddi->ddi_magic == DISPATCH_DEFERRED_ITEMS_MAGIC) {
		return ddi;
	}
	return NULL;
}

#endif // DISPATCH_PURE_C
#pragma mark -
#pragma mark dispatch_thread
#if DISPATCH_PURE_C

DISPATCH_ALWAYS_INLINE
static inline dispatch_thread_context_t
_dispatch_thread_context_find(const void *key)
{
	dispatch_thread_context_t dtc =
			_dispatch_thread_getspecific(dispatch_context_key);
	while (dtc) {
		if (dtc->dtc_key == key) {
			return dtc;
		}
		dtc = dtc->dtc_prev;
	}
	return NULL;
}

DISPATCH_ALWAYS_INLINE
static inline void
_dispatch_thread_context_push(dispatch_thread_context_t ctxt)
{
	ctxt->dtc_prev = _dispatch_thread_getspecific(dispatch_context_key);
	_dispatch_thread_setspecific(dispatch_context_key, ctxt);
}

DISPATCH_ALWAYS_INLINE
static inline void
_dispatch_thread_context_pop(dispatch_thread_context_t ctxt)
{
	dispatch_assert(_dispatch_thread_getspecific(dispatch_context_key) == ctxt);
	_dispatch_thread_setspecific(dispatch_context_key, ctxt->dtc_prev);
}

typedef struct dispatch_thread_frame_iterator_s {
	dispatch_queue_t dtfi_queue;
	dispatch_thread_frame_t dtfi_frame;
} *dispatch_thread_frame_iterator_t;

DISPATCH_ALWAYS_INLINE
static inline void
_dispatch_thread_frame_iterate_start(dispatch_thread_frame_iterator_t it)
{
	_dispatch_thread_getspecific_pair(
			dispatch_queue_key, (void **)&it->dtfi_queue,
			dispatch_frame_key, (void **)&it->dtfi_frame);
}

DISPATCH_ALWAYS_INLINE
static inline void
_dispatch_thread_frame_iterate_next(dispatch_thread_frame_iterator_t it)
{
	dispatch_thread_frame_t dtf = it->dtfi_frame;
	dispatch_queue_t dq = it->dtfi_queue;

	if (dtf) {
		if (dq->do_targetq) {
			// redirections and trysync_f may skip some frames,
			// so we need to simulate seeing the missing links
			// however the bottom root queue is always present
			it->dtfi_queue = dq->do_targetq;
			if (it->dtfi_queue == dtf->dtf_queue) {
				it->dtfi_frame = dtf->dtf_prev;
			}
		} else {
			it->dtfi_queue = dtf->dtf_queue;
			it->dtfi_frame = dtf->dtf_prev;
		}
	} else if (dq) {
		it->dtfi_queue = dq->do_targetq;
	}
}

DISPATCH_ALWAYS_INLINE
static inline bool
_dispatch_thread_frame_find_queue(dispatch_queue_t dq)
{
	struct dispatch_thread_frame_iterator_s it;

	_dispatch_thread_frame_iterate_start(&it);
	while (it.dtfi_queue) {
		if (it.dtfi_queue == dq) {
			return true;
		}
		_dispatch_thread_frame_iterate_next(&it);
	}
	return false;
}

DISPATCH_ALWAYS_INLINE
static inline dispatch_thread_frame_t
_dispatch_thread_frame_get_current(void)
{
	return _dispatch_thread_getspecific(dispatch_frame_key);
}

DISPATCH_ALWAYS_INLINE
static inline void
_dispatch_thread_frame_set_current(dispatch_thread_frame_t dtf)
{
	_dispatch_thread_setspecific(dispatch_frame_key, dtf);
}

DISPATCH_ALWAYS_INLINE
static inline void
_dispatch_thread_frame_save_state(dispatch_thread_frame_t dtf)
{
	_dispatch_thread_getspecific_packed_pair(
			dispatch_queue_key, dispatch_frame_key, (void **)&dtf->dtf_queue);
}

DISPATCH_ALWAYS_INLINE
static inline void
_dispatch_thread_frame_push(dispatch_thread_frame_t dtf, dispatch_queue_t dq)
{
	_dispatch_thread_frame_save_state(dtf);
	_dispatch_thread_setspecific_pair(dispatch_queue_key, dq,
			dispatch_frame_key, dtf);
	dtf->dtf_deferred = NULL;
}

DISPATCH_ALWAYS_INLINE
static inline void
_dispatch_thread_frame_push_and_rebase(dispatch_thread_frame_t dtf,
		dispatch_queue_t dq, dispatch_thread_frame_t new_base)
{
	_dispatch_thread_frame_save_state(dtf);
	_dispatch_thread_setspecific_pair(dispatch_queue_key, dq,
			dispatch_frame_key, new_base);
	dtf->dtf_deferred = NULL;
}

DISPATCH_ALWAYS_INLINE
static inline void
_dispatch_thread_frame_pop(dispatch_thread_frame_t dtf)
{
	_dispatch_thread_setspecific_packed_pair(
			dispatch_queue_key, dispatch_frame_key, (void **)&dtf->dtf_queue);
}

DISPATCH_ALWAYS_INLINE
static inline dispatch_queue_t
_dispatch_thread_frame_stash(dispatch_thread_frame_t dtf)
{
	_dispatch_thread_getspecific_pair(
			dispatch_queue_key, (void **)&dtf->dtf_queue,
			dispatch_frame_key, (void **)&dtf->dtf_prev);
	_dispatch_thread_frame_pop(dtf->dtf_prev);
	return dtf->dtf_queue;
}

DISPATCH_ALWAYS_INLINE
static inline void
_dispatch_thread_frame_unstash(dispatch_thread_frame_t dtf)
{
	_dispatch_thread_frame_pop(dtf);
}

DISPATCH_ALWAYS_INLINE
static inline int
_dispatch_wqthread_override_start_check_owner(mach_port_t thread,
		pthread_priority_t pp, mach_port_t *ulock_addr)
{
#if HAVE_PTHREAD_WORKQUEUE_QOS
	if (!_dispatch_set_qos_class_enabled) return 0;
	return _pthread_workqueue_override_start_direct_check_owner(thread,
			pp, ulock_addr);
#else
	(void)thread; (void)pp; (void)ulock_addr;
	return 0;
#endif
}

DISPATCH_ALWAYS_INLINE
static inline void
_dispatch_wqthread_override_start(mach_port_t thread,
		pthread_priority_t pp)
{
#if HAVE_PTHREAD_WORKQUEUE_QOS
	if (!_dispatch_set_qos_class_enabled) return;
	(void)_pthread_workqueue_override_start_direct(thread, pp);
#else
	(void)thread; (void)pp;
#endif
}

DISPATCH_ALWAYS_INLINE
static inline void
_dispatch_wqthread_override_reset(void)
{
#if HAVE_PTHREAD_WORKQUEUE_QOS
	if (!_dispatch_set_qos_class_enabled) return;
	(void)_pthread_workqueue_override_reset();
#endif
}

DISPATCH_ALWAYS_INLINE
static inline void
_dispatch_thread_override_start(mach_port_t thread, pthread_priority_t pp,
		void *resource)
{
#if HAVE_PTHREAD_WORKQUEUE_QOS
	if (!_dispatch_set_qos_class_enabled) return;
	(void)_pthread_qos_override_start_direct(thread, pp, resource);
#else
	(void)thread; (void)pp; (void)resource;
#endif
}

DISPATCH_ALWAYS_INLINE
static inline void
_dispatch_thread_override_end(mach_port_t thread, void *resource)
{
#if HAVE_PTHREAD_WORKQUEUE_QOS
	if (!_dispatch_set_qos_class_enabled) return;
	(void)_pthread_qos_override_end_direct(thread, resource);
#else
	(void)thread; (void)resource;
#endif
}

#if DISPATCH_DEBUG_QOS && HAVE_PTHREAD_WORKQUEUE_QOS
DISPATCH_ALWAYS_INLINE
static inline bool
_dispatch_qos_class_is_valid(pthread_priority_t pp)
{
	pp &= _PTHREAD_PRIORITY_QOS_CLASS_MASK;
	if (pp > (1UL << (DISPATCH_QUEUE_QOS_COUNT +
			_PTHREAD_PRIORITY_QOS_CLASS_SHIFT))) {
		return false;
	}
	return true;
}
#define _dispatch_assert_is_valid_qos_class(pp)  ({ typeof(pp) _pp = (pp); \
		if (unlikely(!_dispatch_qos_class_is_valid(_pp))) { \
			DISPATCH_INTERNAL_CRASH(_pp, "Invalid qos class"); \
		} \
	})

DISPATCH_ALWAYS_INLINE
static inline bool
_dispatch_qos_override_is_valid(pthread_priority_t pp)
{
	if (pp & (pthread_priority_t)_PTHREAD_PRIORITY_FLAGS_MASK) {
		return false;
	}
	return _dispatch_qos_class_is_valid(pp);
}
#define _dispatch_assert_is_valid_qos_override(pp)  ({ typeof(pp) _pp = (pp); \
		if (unlikely(!_dispatch_qos_override_is_valid(_pp))) { \
			DISPATCH_INTERNAL_CRASH(_pp, "Invalid override"); \
		} \
	})
#else
#define _dispatch_assert_is_valid_qos_override(pp) (void)(pp)
#define _dispatch_assert_is_valid_qos_class(pp) (void)(pp)
#endif

#endif // DISPATCH_PURE_C
#pragma mark -
#pragma mark dispatch_queue_t state accessors
#if DISPATCH_PURE_C

DISPATCH_ALWAYS_INLINE
static inline dispatch_queue_flags_t
_dispatch_queue_atomic_flags(dispatch_queue_t dq)
{
	return os_atomic_load2o(dq, dq_atomic_flags, relaxed);
}

DISPATCH_ALWAYS_INLINE
static inline dispatch_queue_flags_t
_dispatch_queue_atomic_flags_set(dispatch_queue_t dq,
		dispatch_queue_flags_t bits)
{
	return os_atomic_or2o(dq, dq_atomic_flags, bits, relaxed);
}

DISPATCH_ALWAYS_INLINE
static inline dispatch_queue_flags_t
_dispatch_queue_atomic_flags_set_and_clear_orig(dispatch_queue_t dq,
		dispatch_queue_flags_t add_bits, dispatch_queue_flags_t clr_bits)
{
	dispatch_queue_flags_t oflags, nflags;
	os_atomic_rmw_loop2o(dq, dq_atomic_flags, oflags, nflags, relaxed, {
		nflags = (oflags | add_bits) & ~clr_bits;
	});
	return oflags;
}

DISPATCH_ALWAYS_INLINE
static inline dispatch_queue_flags_t
_dispatch_queue_atomic_flags_set_and_clear(dispatch_queue_t dq,
		dispatch_queue_flags_t add_bits, dispatch_queue_flags_t clr_bits)
{
	dispatch_queue_flags_t oflags, nflags;
	os_atomic_rmw_loop2o(dq, dq_atomic_flags, oflags, nflags, relaxed, {
		nflags = (oflags | add_bits) & ~clr_bits;
	});
	return nflags;
}

DISPATCH_ALWAYS_INLINE
static inline dispatch_queue_flags_t
_dispatch_queue_atomic_flags_set_orig(dispatch_queue_t dq,
		dispatch_queue_flags_t bits)
{
	return os_atomic_or_orig2o(dq, dq_atomic_flags, bits, relaxed);
}

DISPATCH_ALWAYS_INLINE
static inline dispatch_queue_flags_t
_dispatch_queue_atomic_flags_clear(dispatch_queue_t dq,
		dispatch_queue_flags_t bits)
{
	return os_atomic_and2o(dq, dq_atomic_flags, ~bits, relaxed);
}

DISPATCH_ALWAYS_INLINE
static inline bool
_dispatch_queue_is_thread_bound(dispatch_queue_t dq)
{
	return _dispatch_queue_atomic_flags(dq) & DQF_THREAD_BOUND;
}

DISPATCH_ALWAYS_INLINE
static inline bool
_dispatch_queue_cannot_trysync(dispatch_queue_t dq)
{
	return _dispatch_queue_atomic_flags(dq) & DQF_CANNOT_TRYSYNC;
}

DISPATCH_ALWAYS_INLINE
static inline bool
_dispatch_queue_label_needs_free(dispatch_queue_t dq)
{
	return _dispatch_queue_atomic_flags(dq) & DQF_LABEL_NEEDS_FREE;
}

DISPATCH_ALWAYS_INLINE
static inline dispatch_invoke_flags_t
_dispatch_queue_autorelease_frequency(dispatch_queue_t dq)
{
	const unsigned long factor =
			DISPATCH_INVOKE_AUTORELEASE_ALWAYS / DQF_AUTORELEASE_ALWAYS;
	dispatch_static_assert(factor > 0);

	dispatch_queue_flags_t qaf = _dispatch_queue_atomic_flags(dq);

	qaf &= _DQF_AUTORELEASE_MASK;
	return (dispatch_invoke_flags_t)qaf * factor;
}

DISPATCH_ALWAYS_INLINE
static inline dispatch_invoke_flags_t
_dispatch_queue_merge_autorelease_frequency(dispatch_queue_t dq,
		dispatch_invoke_flags_t flags)
{
	dispatch_invoke_flags_t qaf = _dispatch_queue_autorelease_frequency(dq);

	if (qaf) {
		flags &= ~_DISPATCH_INVOKE_AUTORELEASE_MASK;
		flags |= qaf;
	}
	return flags;
}

DISPATCH_ALWAYS_INLINE
static inline bool
_dispatch_queue_has_immutable_target(dispatch_queue_t dq)
{
	if (dx_metatype(dq) != _DISPATCH_QUEUE_TYPE) {
		return false;
	}
	return dx_type(dq) != DISPATCH_QUEUE_LEGACY_TYPE;
}

#endif // DISPATCH_PURE_C
#ifndef __cplusplus

DISPATCH_ALWAYS_INLINE
static inline uint32_t
_dq_state_suspend_cnt(uint64_t dq_state)
{
	return (uint32_t)(dq_state / DISPATCH_QUEUE_SUSPEND_INTERVAL);
}

DISPATCH_ALWAYS_INLINE
static inline bool
_dq_state_has_side_suspend_cnt(uint64_t dq_state)
{
	return dq_state & DISPATCH_QUEUE_HAS_SIDE_SUSPEND_CNT;
}

DISPATCH_ALWAYS_INLINE
static inline uint32_t
_dq_state_extract_width_bits(uint64_t dq_state)
{
	dq_state &= DISPATCH_QUEUE_WIDTH_MASK;
	return (uint32_t)(dq_state >> DISPATCH_QUEUE_WIDTH_SHIFT);
}

DISPATCH_ALWAYS_INLINE
static inline uint32_t
_dq_state_available_width(uint64_t dq_state)
{
	uint32_t full = DISPATCH_QUEUE_WIDTH_FULL;
	if (fastpath(!(dq_state & DISPATCH_QUEUE_WIDTH_FULL_BIT))) {
		return full - _dq_state_extract_width_bits(dq_state);
	}
	return 0;
}

DISPATCH_ALWAYS_INLINE
static inline uint32_t
_dq_state_used_width(uint64_t dq_state, uint16_t dq_width)
{
	uint32_t full = DISPATCH_QUEUE_WIDTH_FULL;
	uint32_t width = _dq_state_extract_width_bits(dq_state);

	if (dq_state & DISPATCH_QUEUE_PENDING_BARRIER) {
		// DISPATCH_QUEUE_PENDING_BARRIER means (dq_width - 1) of the used width
		// is pre-reservation that we want to ignore
		return width - (full - dq_width) - (dq_width - 1);
	}
	return width - (full - dq_width);
}

DISPATCH_ALWAYS_INLINE
static inline bool
_dq_state_is_suspended(uint64_t dq_state)
{
	return dq_state >= DISPATCH_QUEUE_NEEDS_ACTIVATION;
}
#define DISPATCH_QUEUE_IS_SUSPENDED(x)  _dq_state_is_suspended((x)->dq_state)

DISPATCH_ALWAYS_INLINE
static inline bool
_dq_state_is_inactive(uint64_t dq_state)
{
	return dq_state & DISPATCH_QUEUE_INACTIVE;
}

DISPATCH_ALWAYS_INLINE
static inline bool
_dq_state_needs_activation(uint64_t dq_state)
{
	return dq_state & DISPATCH_QUEUE_NEEDS_ACTIVATION;
}

DISPATCH_ALWAYS_INLINE
static inline bool
_dq_state_is_in_barrier(uint64_t dq_state)
{
	return dq_state & DISPATCH_QUEUE_IN_BARRIER;
}

DISPATCH_ALWAYS_INLINE
static inline bool
_dq_state_has_available_width(uint64_t dq_state)
{
	return !(dq_state & DISPATCH_QUEUE_WIDTH_FULL_BIT);
}

DISPATCH_ALWAYS_INLINE
static inline bool
_dq_state_has_pending_barrier(uint64_t dq_state)
{
	return dq_state & DISPATCH_QUEUE_PENDING_BARRIER;
}

DISPATCH_ALWAYS_INLINE
static inline bool
_dq_state_is_dirty(uint64_t dq_state)
{
	return dq_state & DISPATCH_QUEUE_DIRTY;
}

DISPATCH_ALWAYS_INLINE
static inline bool
_dq_state_is_enqueued(uint64_t dq_state)
{
	return dq_state & DISPATCH_QUEUE_ENQUEUED;
}

DISPATCH_ALWAYS_INLINE
static inline bool
_dq_state_has_override(uint64_t dq_state)
{
	return dq_state & DISPATCH_QUEUE_HAS_OVERRIDE;
}

DISPATCH_ALWAYS_INLINE
static inline dispatch_lock_owner
_dq_state_drain_owner(uint64_t dq_state)
{
	return _dispatch_lock_owner((dispatch_lock)dq_state);
}
#define DISPATCH_QUEUE_DRAIN_OWNER(dq) \
	_dq_state_drain_owner(os_atomic_load2o(dq, dq_state, relaxed))

DISPATCH_ALWAYS_INLINE
static inline bool
_dq_state_drain_pended(uint64_t dq_state)
{
	return (dq_state & DISPATCH_QUEUE_DRAIN_PENDED);
}

DISPATCH_ALWAYS_INLINE
static inline bool
_dq_state_drain_locked_by(uint64_t dq_state, uint32_t owner)
{
	if (_dq_state_drain_pended(dq_state)) {
		return false;
	}
	return _dq_state_drain_owner(dq_state) == owner;
}

DISPATCH_ALWAYS_INLINE
static inline bool
_dq_state_drain_locked(uint64_t dq_state)
{
	return (dq_state & DISPATCH_QUEUE_DRAIN_OWNER_MASK) != 0;
}

DISPATCH_ALWAYS_INLINE
static inline bool
_dq_state_has_waiters(uint64_t dq_state)
{
	return _dispatch_lock_has_waiters((dispatch_lock)dq_state);
}

DISPATCH_ALWAYS_INLINE
static inline bool
_dq_state_is_sync_runnable(uint64_t dq_state)
{
	return dq_state < DISPATCH_QUEUE_IN_BARRIER;
}

DISPATCH_ALWAYS_INLINE
static inline bool
_dq_state_is_runnable(uint64_t dq_state)
{
	return dq_state < DISPATCH_QUEUE_WIDTH_FULL_BIT;
}

DISPATCH_ALWAYS_INLINE
static inline bool
_dq_state_should_wakeup(uint64_t dq_state)
{
	return _dq_state_is_runnable(dq_state) &&
			!_dq_state_is_enqueued(dq_state) &&
			!_dq_state_drain_locked(dq_state);
}

#endif // __cplusplus
#pragma mark -
#pragma mark dispatch_queue_t state machine
#ifndef __cplusplus

static inline bool _dispatch_queue_need_override(dispatch_queue_class_t dqu,
		pthread_priority_t pp);
static inline bool _dispatch_queue_need_override_retain(
		dispatch_queue_class_t dqu, pthread_priority_t pp);
static inline dispatch_priority_t _dispatch_queue_reset_override_priority(
		dispatch_queue_class_t dqu, bool qp_is_floor);
static inline bool _dispatch_queue_reinstate_override_priority(dispatch_queue_class_t dqu,
		dispatch_priority_t new_op);
static inline pthread_priority_t _dispatch_get_defaultpriority(void);
static inline void _dispatch_set_defaultpriority_override(void);
static inline void _dispatch_reset_defaultpriority(pthread_priority_t pp);
static inline pthread_priority_t _dispatch_get_priority(void);
static inline pthread_priority_t _dispatch_set_defaultpriority(
		pthread_priority_t pp, pthread_priority_t *new_pp);

DISPATCH_ALWAYS_INLINE
static inline void
_dispatch_queue_xref_dispose(struct dispatch_queue_s *dq)
{
	if (slowpath(DISPATCH_QUEUE_IS_SUSPENDED(dq))) {
		// Arguments for and against this assert are within 6705399
		DISPATCH_CLIENT_CRASH(dq, "Release of a suspended object");
	}
	os_atomic_or2o(dq, dq_atomic_flags, DQF_RELEASED, relaxed);
}

#endif
#if DISPATCH_PURE_C

// Note to later developers: ensure that any initialization changes are
// made for statically allocated queues (i.e. _dispatch_main_q).
static inline void
_dispatch_queue_init(dispatch_queue_t dq, dispatch_queue_flags_t dqf,
		uint16_t width, bool inactive)
{
	uint64_t dq_state = DISPATCH_QUEUE_STATE_INIT_VALUE(width);

	if (inactive) {
		dq_state += DISPATCH_QUEUE_INACTIVE + DISPATCH_QUEUE_NEEDS_ACTIVATION;
		dq->do_ref_cnt++; // rdar://8181908 see _dispatch_queue_resume
	}
	dq->do_next = (struct dispatch_queue_s *)DISPATCH_OBJECT_LISTLESS;
	dqf |= (dispatch_queue_flags_t)width << DQF_WIDTH_SHIFT;
	os_atomic_store2o(dq, dq_atomic_flags, dqf, relaxed);
	dq->dq_state = dq_state;
	dq->dq_override_voucher = DISPATCH_NO_VOUCHER;
	dq->dq_serialnum =
			os_atomic_inc_orig(&_dispatch_queue_serial_numbers, relaxed);
}

/* Used by:
 * - _dispatch_queue_set_target_queue
 * - changing dispatch source handlers
 *
 * Tries to prevent concurrent wakeup of an inactive queue by suspending it.
 */
DISPATCH_ALWAYS_INLINE DISPATCH_WARN_RESULT
static inline bool
_dispatch_queue_try_inactive_suspend(dispatch_queue_t dq)
{
	uint64_t dq_state, value;

	(void)os_atomic_rmw_loop2o(dq, dq_state, dq_state, value, relaxed, {
		if (!fastpath(_dq_state_is_inactive(dq_state))) {
			os_atomic_rmw_loop_give_up(return false);
		}
		value = dq_state + DISPATCH_QUEUE_SUSPEND_INTERVAL;
	});
	if (slowpath(!_dq_state_is_suspended(dq_state)) ||
			slowpath(_dq_state_has_side_suspend_cnt(dq_state))) {
		// Crashing here means that 128+ dispatch_suspend() calls have been
		// made on an inactive object and then dispatch_set_target_queue() or
		// dispatch_set_*_handler() has been called.
		//
		// We don't want to handle the side suspend count in a codepath that
		// needs to be fast.
		DISPATCH_CLIENT_CRASH(dq, "Too many calls to dispatch_suspend() "
				"prior to calling dispatch_set_target_queue() "
				"or dispatch_set_*_handler()");
	}
	return true;
}

/* Must be used by any caller meaning to do a speculative wakeup when the caller
 * was preventing other wakeups (for example dispatch_resume() or a drainer not
 * doing a drain_try_unlock() and not observing DIRTY)
 *
 * In that case this call loads DIRTY with an acquire barrier so that when
 * other threads have made changes (such as dispatch_source_cancel()) the
 * caller can take these state machine changes into account in its decision to
 * wake up the object.
 */
DISPATCH_ALWAYS_INLINE
static inline void
_dispatch_queue_try_wakeup(dispatch_queue_t dq, uint64_t dq_state,
		dispatch_wakeup_flags_t flags)
{
	if (_dq_state_should_wakeup(dq_state)) {
		if (slowpath(_dq_state_is_dirty(dq_state))) {
			// <rdar://problem/14637483>
			// seq_cst wrt state changes that were flushed and not acted upon
			os_atomic_thread_fence(acquire);
		}
		return dx_wakeup(dq, 0, flags);
	}
	if (flags & DISPATCH_WAKEUP_CONSUME) {
		return _dispatch_release_tailcall(dq);
	}
}

/* Used by:
 * - _dispatch_queue_class_invoke (normal path)
 * - _dispatch_queue_override_invoke (stealer)
 *
 * Initial state must be { sc:0, ib:0, qf:0, dl:0 }
 * Final state forces { dl:self, qf:1, d: 0 }
 *    ib:1 is forced when the width acquired is equivalent to the barrier width
 */
DISPATCH_ALWAYS_INLINE DISPATCH_WARN_RESULT
static inline uint64_t
_dispatch_queue_drain_try_lock(dispatch_queue_t dq,
		dispatch_invoke_flags_t flags, uint64_t *dq_state)
{
	uint64_t pending_barrier_width =
			(dq->dq_width - 1) * DISPATCH_QUEUE_WIDTH_INTERVAL;
	uint64_t xor_owner_and_set_full_width =
			_dispatch_tid_self() | DISPATCH_QUEUE_WIDTH_FULL_BIT;
	uint64_t clear_enqueued_bit, old_state, new_state;

	if (flags & DISPATCH_INVOKE_STEALING) {
		clear_enqueued_bit = 0;
	} else {
		clear_enqueued_bit = DISPATCH_QUEUE_ENQUEUED;
	}

	os_atomic_rmw_loop2o(dq, dq_state, old_state, new_state, acquire, {
		new_state = old_state;
		new_state ^= clear_enqueued_bit;
		if (likely(_dq_state_is_runnable(old_state) &&
				!_dq_state_drain_locked(old_state))) {
			//
			// Only keep the HAS_WAITER bit (and ENQUEUED if stealing).
			// In particular acquiring the drain lock clears the DIRTY bit
			//
			new_state &= DISPATCH_QUEUE_DRAIN_PRESERVED_BITS_MASK;
			//
			// For the NOWAITERS_BIT case, the thread identity
			// has NOWAITERS_BIT set, and NOWAITERS_BIT was kept above,
			// so the xor below flips the NOWAITERS_BIT to 0 as expected.
			//
			// For the non inverted WAITERS_BIT case, WAITERS_BIT is not set in
			// the thread identity, and the xor leaves the bit alone.
			//
			new_state ^= xor_owner_and_set_full_width;
			if (_dq_state_has_pending_barrier(old_state) ||
					old_state + pending_barrier_width <
					DISPATCH_QUEUE_WIDTH_FULL_BIT) {
				new_state |= DISPATCH_QUEUE_IN_BARRIER;
			}
		} else if (!clear_enqueued_bit) {
			os_atomic_rmw_loop_give_up(break);
		}
	});

	if (dq_state) *dq_state = new_state;
	if (likely(_dq_state_is_runnable(old_state) &&
			!_dq_state_drain_locked(old_state))) {
		new_state &= DISPATCH_QUEUE_IN_BARRIER | DISPATCH_QUEUE_WIDTH_FULL_BIT;
		old_state &= DISPATCH_QUEUE_WIDTH_MASK;
		return new_state - old_state;
	}
	return 0;
}

/* Used by _dispatch_barrier_{try,}sync
 *
 * Note, this fails if any of e:1 or dl!=0, but that allows this code to be a
 * simple cmpxchg which is significantly faster on Intel, and makes a
 * significant difference on the uncontended codepath.
 *
 * See discussion for DISPATCH_QUEUE_DIRTY in queue_internal.h
 *
 * Initial state must be `completely idle`
 * Final state forces { ib:1, qf:1, w:0 }
 */
DISPATCH_ALWAYS_INLINE DISPATCH_WARN_RESULT
static inline bool
_dispatch_queue_try_acquire_barrier_sync(dispatch_queue_t dq)
{
	uint64_t value = DISPATCH_QUEUE_WIDTH_FULL_BIT | DISPATCH_QUEUE_IN_BARRIER;
	value |= _dispatch_tid_self();

	return os_atomic_cmpxchg2o(dq, dq_state,
			DISPATCH_QUEUE_STATE_INIT_VALUE(dq->dq_width), value, acquire);
}

/* Used by _dispatch_sync for root queues and some drain codepaths
 *
 * Root queues have no strict orderning and dispatch_sync() always goes through.
 * Drain is the sole setter of `dl` hence can use this non failing version of
 * _dispatch_queue_try_acquire_sync().
 *
 * Final state: { w += 1 }
 */
DISPATCH_ALWAYS_INLINE
static inline void
_dispatch_queue_reserve_sync_width(dispatch_queue_t dq)
{
	(void)os_atomic_add2o(dq, dq_state,
			DISPATCH_QUEUE_WIDTH_INTERVAL, relaxed);
}

/* Used by _dispatch_sync on non-serial queues
 *
 * Initial state must be { sc:0, ib:0, pb:0, d:0 }
 * Final state: { w += 1 }
 */
DISPATCH_ALWAYS_INLINE DISPATCH_WARN_RESULT
static inline bool
_dispatch_queue_try_reserve_sync_width(dispatch_queue_t dq)
{
	uint64_t dq_state, value;

	return os_atomic_rmw_loop2o(dq, dq_state, dq_state, value, relaxed, {
		if (!fastpath(_dq_state_is_sync_runnable(dq_state)) ||
				slowpath(_dq_state_is_dirty(dq_state)) ||
				slowpath(_dq_state_has_pending_barrier(dq_state))) {
			os_atomic_rmw_loop_give_up(return false);
		}
		value = dq_state + DISPATCH_QUEUE_WIDTH_INTERVAL;
	});
}

/* Used by _dispatch_apply_redirect
 *
 * Try to acquire at most da_width and returns what could be acquired,
 * possibly 0
 */
DISPATCH_ALWAYS_INLINE DISPATCH_WARN_RESULT
static inline uint32_t
_dispatch_queue_try_reserve_apply_width(dispatch_queue_t dq, uint32_t da_width)
{
	uint64_t dq_state, value;
	uint32_t width;

	(void)os_atomic_rmw_loop2o(dq, dq_state, dq_state, value, relaxed, {
		width = _dq_state_available_width(dq_state);
		if (!fastpath(width)) {
			os_atomic_rmw_loop_give_up(return 0);
		}
		if (width > da_width) {
			width = da_width;
		}
		value = dq_state + width * DISPATCH_QUEUE_WIDTH_INTERVAL;
	});
	return width;
}

/* Used by _dispatch_apply_redirect
 *
 * Release width acquired by _dispatch_queue_try_acquire_width
 */
DISPATCH_ALWAYS_INLINE
static inline void
_dispatch_queue_relinquish_width(dispatch_queue_t dq, uint32_t da_width)
{
	(void)os_atomic_sub2o(dq, dq_state,
			da_width * DISPATCH_QUEUE_WIDTH_INTERVAL, relaxed);
}

/* Used by target-queue recursing code
 *
 * Initial state must be { sc:0, ib:0, qf:0, pb:0, d:0 }
 * Final state: { w += 1 }
 */
DISPATCH_ALWAYS_INLINE DISPATCH_WARN_RESULT
static inline bool
_dispatch_queue_try_acquire_async(dispatch_queue_t dq)
{
	uint64_t dq_state, value;

	return os_atomic_rmw_loop2o(dq, dq_state, dq_state, value, acquire, {
		if (!fastpath(_dq_state_is_runnable(dq_state)) ||
				slowpath(_dq_state_is_dirty(dq_state)) ||
				slowpath(_dq_state_has_pending_barrier(dq_state))) {
			os_atomic_rmw_loop_give_up(return false);
		}
		value = dq_state + DISPATCH_QUEUE_WIDTH_INTERVAL;
	});
}

/* Used at the end of Drainers
 *
 * This adjusts the `owned` width when the next continuation is already known
 * to account for its barrierness.
 */
DISPATCH_ALWAYS_INLINE
static inline uint64_t
_dispatch_queue_adjust_owned(dispatch_queue_t dq, uint64_t owned,
		struct dispatch_object_s *next_dc)
{
	uint64_t reservation;

	if (slowpath(dq->dq_width > 1)) {
		if (next_dc && _dispatch_object_is_barrier(next_dc)) {
			reservation  = DISPATCH_QUEUE_PENDING_BARRIER;
			reservation += (dq->dq_width - 1) * DISPATCH_QUEUE_WIDTH_INTERVAL;
			owned -= reservation;
		}
	}
	return owned;
}

/* Used at the end of Drainers
 *
 * Unlocking fails if the DIRTY bit is seen (and the queue is not suspended).
 * In that case, only the DIRTY bit is cleared. The DIRTY bit is therefore used
 * as a signal to renew the drain lock instead of releasing it.
 *
 * Successful unlock forces { dl:0, d:0, qo:0 } and gives back `owned`
 */
DISPATCH_ALWAYS_INLINE DISPATCH_WARN_RESULT
static inline bool
_dispatch_queue_drain_try_unlock(dispatch_queue_t dq, uint64_t owned)
{
	uint64_t old_state = os_atomic_load2o(dq, dq_state, relaxed);
	uint64_t new_state;
	dispatch_priority_t pp = 0, op;

	do {
		if (unlikely(_dq_state_is_dirty(old_state) &&
				!_dq_state_is_suspended(old_state))) {
			// just renew the drain lock with an acquire barrier, to see
			// what the enqueuer that set DIRTY has done.
			os_atomic_and2o(dq, dq_state, ~DISPATCH_QUEUE_DIRTY, acquire);
			_dispatch_queue_reinstate_override_priority(dq, pp);
			return false;
		}
		new_state = old_state - owned;
		if ((new_state & DISPATCH_QUEUE_WIDTH_FULL_BIT) ||
				_dq_state_is_suspended(old_state)) {
			// the test for the WIDTH_FULL_BIT is about narrow concurrent queues
			// releasing the drain lock while being at the width limit
			//
			// _non_barrier_complete() will set the DIRTY bit when going back
			// under the limit which will cause the try_unlock to fail
			new_state = DISPATCH_QUEUE_DRAIN_UNLOCK_PRESERVE_WAITERS_BIT(new_state);
		} else {
			new_state &= ~DISPATCH_QUEUE_DIRTY;
			new_state &= ~DISPATCH_QUEUE_DRAIN_UNLOCK_MASK;
			// This current owner is the only one that can clear HAS_OVERRIDE,
			// so accumulating reset overrides here is valid.
			if (unlikely(_dq_state_has_override(new_state))) {
				new_state &= ~DISPATCH_QUEUE_HAS_OVERRIDE;
				dispatch_assert(!_dispatch_queue_is_thread_bound(dq));
				op = _dispatch_queue_reset_override_priority(dq, false);
				if (op > pp) pp = op;
			}
		}
	} while (!fastpath(os_atomic_cmpxchgvw2o(dq, dq_state,
			old_state, new_state, &old_state, release)));

	if (_dq_state_has_override(old_state)) {
		// Ensure that the root queue sees that this thread was overridden.
		_dispatch_set_defaultpriority_override();
	}
	return true;
}

/* Used at the end of Drainers when the next work item is known
 * and that the dirty-head check isn't needed.
 *
 * This releases `owned`, clears DIRTY, and handles HAS_OVERRIDE when seen.
 */
DISPATCH_ALWAYS_INLINE
static inline uint64_t
_dispatch_queue_drain_lock_transfer_or_unlock(dispatch_queue_t dq,
		uint64_t owned, mach_port_t next_owner, uint64_t *orig_state)
{
	uint64_t dq_state, value;

#ifdef DLOCK_NOWAITERS_BIT
	// The NOWAITERS_BIT state must not change through the transfer. It means
	// that if next_owner is 0 the bit must be flipped in the rmw_loop below,
	// and if next_owner is set, then the bit must be left unchanged.
	//
	// - when next_owner is 0, the xor below sets NOWAITERS_BIT in next_owner,
	//   which causes the second xor to flip the bit as expected.
	// - if next_owner is not 0, it has the NOWAITERS_BIT set, so we have to
	//   clear it so that the second xor leaves the NOWAITERS_BIT alone.
	next_owner ^= DLOCK_NOWAITERS_BIT;
#endif
	os_atomic_rmw_loop2o(dq, dq_state, dq_state, value, release, {
		value = dq_state - owned;
		// same as DISPATCH_QUEUE_DRAIN_UNLOCK_PRESERVE_WAITERS_BIT
		// but we want to be more efficient wrt the WAITERS_BIT
		value &= ~DISPATCH_QUEUE_DRAIN_OWNER_MASK;
		value &= ~DISPATCH_QUEUE_DRAIN_PENDED;
		value &= ~DISPATCH_QUEUE_DIRTY;
		value ^= next_owner;
	});

	if (_dq_state_has_override(dq_state)) {
		// Ensure that the root queue sees that this thread was overridden.
		_dispatch_set_defaultpriority_override();
	}
	if (orig_state) *orig_state = dq_state;
	return value;
}
#define _dispatch_queue_drain_unlock(dq, owned, orig) \
		_dispatch_queue_drain_lock_transfer_or_unlock(dq, owned, 0, orig)

DISPATCH_ALWAYS_INLINE
static inline void
_dispatch_queue_drain_transfer_lock(dispatch_queue_t dq,
		uint64_t to_unlock, dispatch_object_t dou)
{
	mach_port_t th_next = 0;
	if (dou._dc->dc_flags & DISPATCH_OBJ_BARRIER_BIT) {
		th_next = (mach_port_t)dou._dc->dc_data;
	}
	_dispatch_queue_drain_lock_transfer_or_unlock(dq, to_unlock, th_next, NULL);
}


#pragma mark -
#pragma mark os_mpsc_queue

// type_t * {volatile,const,_Atomic,...} -> type_t *
// type_t[] -> type_t *
#define os_unqualified_pointer_type(expr) \
		typeof(typeof(*(expr)) *)

#define os_mpsc_node_type(q, _ns)  \
		os_unqualified_pointer_type((q)->_ns##_head)

//
// Multi Producer calls, can be used safely concurrently
//

// Returns true when the queue was empty and the head must be set
#define os_mpsc_push_update_tail_list(q, _ns, head, tail, _o_next)  ({ \
		os_mpsc_node_type(q, _ns) _head = (head), _tail = (tail), _prev; \
		_tail->_o_next = NULL; \
		_prev = os_atomic_xchg2o((q), _ns##_tail, _tail, release); \
		if (fastpath(_prev)) { \
			os_atomic_store2o(_prev, _o_next, _head, relaxed); \
		} \
		(_prev == NULL); \
	})

// Returns true when the queue was empty and the head must be set
#define os_mpsc_push_update_tail(q, _ns, o, _o_next)  ({ \
		os_mpsc_node_type(q, _ns) _o = (o); \
		os_mpsc_push_update_tail_list(q, _ns, _o, _o, _o_next); \
	})

#define os_mpsc_push_update_head(q, _ns, o)  ({ \
		os_atomic_store2o((q), _ns##_head, o, relaxed); \
	})

//
// Single Consumer calls, can NOT be used safely concurrently
//

#define os_mpsc_get_head(q, _ns)  ({ \
		os_mpsc_node_type(q, _ns) _head; \
		_dispatch_wait_until(_head = (q)->_ns##_head); \
		_head; \
	})

#define os_mpsc_pop_head(q, _ns, head, _o_next)  ({ \
		typeof(q) _q = (q); \
		os_mpsc_node_type(_q, _ns) _head = (head), _n = fastpath(_head->_o_next); \
		os_atomic_store2o(_q, _ns##_head, _n, relaxed); \
		/* 22708742: set tail to NULL with release, so that NULL write */ \
		/* to head above doesn't clobber head from concurrent enqueuer */ \
		if (!_n && !os_atomic_cmpxchg2o(_q, _ns##_tail, _head, NULL, release)) { \
			_dispatch_wait_until(_n = fastpath(_head->_o_next)); \
			os_atomic_store2o(_q, _ns##_head, _n, relaxed); \
		} \
		_n; \
	})

#define os_mpsc_undo_pop_head(q, _ns, head, next, _o_next)  ({ \
		typeof(q) _q = (q); \
		os_mpsc_node_type(_q, _ns) _head = (head), _n = (next); \
		if (!_n && !os_atomic_cmpxchg2o(_q, _ns##_tail, NULL, _head, relaxed)) { \
			_dispatch_wait_until(_n = _q->_ns##_head); \
			_head->_o_next = _n; \
		} \
		os_atomic_store2o(_q, _ns##_head, _head, relaxed); \
	})

#define os_mpsc_capture_snapshot(q, _ns, tail)  ({ \
		typeof(q) _q = (q); \
		os_mpsc_node_type(_q, _ns) _head; \
		_dispatch_wait_until(_head = _q->_ns##_head); \
		os_atomic_store2o(_q, _ns##_head, NULL, relaxed); \
		/* 22708742: set tail to NULL with release, so that NULL write */ \
		/* to head above doesn't clobber head from concurrent enqueuer */ \
		*(tail) = os_atomic_xchg2o(_q, _ns##_tail, NULL, release); \
		_head; \
	})

#define os_mpsc_pop_snapshot_head(head, tail, _o_next) ({ \
		os_unqualified_pointer_type(head) _head = (head), _n = NULL; \
		if (_head != (tail)) { \
			_dispatch_wait_until(_n = _head->_o_next); \
		}; \
		_n; })

#define os_mpsc_prepend(q, _ns, head, tail, _o_next)  ({ \
		typeof(q) _q = (q); \
		os_mpsc_node_type(_q, _ns) _head = (head), _tail = (tail), _n; \
		_tail->_o_next = NULL; \
		if (!os_atomic_cmpxchg2o(_q, _ns##_tail, NULL, _tail, release)) { \
			_dispatch_wait_until(_n = _q->_ns##_head); \
			_tail->_o_next = _n; \
		} \
		os_atomic_store2o(_q, _ns##_head, _head, relaxed); \
	})

#pragma mark -
#pragma mark dispatch_queue_t tq lock

DISPATCH_ALWAYS_INLINE
static inline bool
_dispatch_queue_sidelock_trylock(dispatch_queue_t dq, pthread_priority_t pp)
{
	dispatch_lock_owner owner;
	if (_dispatch_unfair_lock_trylock(&dq->dq_sidelock, &owner)) {
		return true;
	}
	_dispatch_wqthread_override_start_check_owner(owner, pp,
			&dq->dq_sidelock.dul_lock);
	return false;
}

DISPATCH_ALWAYS_INLINE
static inline void
_dispatch_queue_sidelock_lock(dispatch_queue_t dq)
{
	return _dispatch_unfair_lock_lock(&dq->dq_sidelock);
}

DISPATCH_ALWAYS_INLINE
static inline bool
_dispatch_queue_sidelock_tryunlock(dispatch_queue_t dq)
{
	if (_dispatch_unfair_lock_tryunlock(&dq->dq_sidelock)) {
		return true;
	}
	// Ensure that the root queue sees that this thread was overridden.
	_dispatch_set_defaultpriority_override();
	return false;
}

DISPATCH_ALWAYS_INLINE
static inline void
_dispatch_queue_sidelock_unlock(dispatch_queue_t dq)
{
	if (_dispatch_unfair_lock_unlock_had_failed_trylock(&dq->dq_sidelock)) {
		// Ensure that the root queue sees that this thread was overridden.
		_dispatch_set_defaultpriority_override();
	}
}

#pragma mark -
#pragma mark dispatch_queue_t misc

DISPATCH_ALWAYS_INLINE
static inline dispatch_queue_t
_dispatch_queue_get_current(void)
{
	return (dispatch_queue_t)_dispatch_thread_getspecific(dispatch_queue_key);
}

DISPATCH_ALWAYS_INLINE
static inline void
_dispatch_queue_set_current(dispatch_queue_t dq)
{
	_dispatch_thread_setspecific(dispatch_queue_key, dq);
}

DISPATCH_ALWAYS_INLINE
static inline struct dispatch_object_s*
_dispatch_queue_head(dispatch_queue_t dq)
{
	return os_mpsc_get_head(dq, dq_items);
}

DISPATCH_ALWAYS_INLINE
static inline struct dispatch_object_s*
_dispatch_queue_next(dispatch_queue_t dq, struct dispatch_object_s *dc)
{
	return os_mpsc_pop_head(dq, dq_items, dc, do_next);
}

DISPATCH_ALWAYS_INLINE
static inline bool
_dispatch_queue_push_update_tail(dispatch_queue_t dq,
		struct dispatch_object_s *tail)
{
	// if we crash here with a value less than 0x1000, then we are
	// at a known bug in client code. for example, see
	// _dispatch_queue_dispose or _dispatch_atfork_child
	return os_mpsc_push_update_tail(dq, dq_items, tail, do_next);
}

DISPATCH_ALWAYS_INLINE
static inline bool
_dispatch_queue_push_update_tail_list(dispatch_queue_t dq,
		struct dispatch_object_s *head, struct dispatch_object_s *tail)
{
	// if we crash here with a value less than 0x1000, then we are
	// at a known bug in client code. for example, see
	// _dispatch_queue_dispose or _dispatch_atfork_child
	return os_mpsc_push_update_tail_list(dq, dq_items, head, tail, do_next);
}

DISPATCH_ALWAYS_INLINE
static inline void
_dispatch_queue_push_update_head(dispatch_queue_t dq,
		struct dispatch_object_s *head, bool retained)
{
	if (dx_type(dq) == DISPATCH_QUEUE_GLOBAL_ROOT_TYPE) {
		dispatch_assert(!retained);
		// Lie about "retained" here, it generates better assembly in this
		// hotpath, and _dispatch_root_queue_wakeup knows to ignore this
		// fake "WAKEUP_CONSUME" bit when it also sees WAKEUP_FLUSH.
		//
		// We need to bypass the retain below because pthread root queues
		// are not global and retaining them would be wrong.
		//
		// We should eventually have a typeflag for "POOL" kind of root queues.
		retained = true;
	}
	// The queue must be retained before dq_items_head is written in order
	// to ensure that the reference is still valid when _dispatch_queue_wakeup
	// is called. Otherwise, if preempted between the assignment to
	// dq_items_head and _dispatch_queue_wakeup, the blocks submitted to the
	// queue may release the last reference to the queue when invoked by
	// _dispatch_queue_drain. <rdar://problem/6932776>
	if (!retained) _dispatch_retain(dq);
	os_mpsc_push_update_head(dq, dq_items, head);
}

DISPATCH_ALWAYS_INLINE
static inline void
_dispatch_queue_push_list(dispatch_queue_t dq, dispatch_object_t _head,
		dispatch_object_t _tail, pthread_priority_t pp, unsigned int n)
{
	struct dispatch_object_s *head = _head._do, *tail = _tail._do;
	bool override = _dispatch_queue_need_override_retain(dq, pp);
	dispatch_queue_flags_t flags;
	if (slowpath(_dispatch_queue_push_update_tail_list(dq, head, tail))) {
		_dispatch_queue_push_update_head(dq, head, override);
		if (fastpath(dx_type(dq) == DISPATCH_QUEUE_GLOBAL_ROOT_TYPE)) {
			return _dispatch_queue_push_list_slow(dq, n);
		}
		flags = DISPATCH_WAKEUP_CONSUME | DISPATCH_WAKEUP_FLUSH;
	} else if (override) {
		flags = DISPATCH_WAKEUP_CONSUME | DISPATCH_WAKEUP_OVERRIDING;
	} else {
		return;
	}
	dx_wakeup(dq, pp, flags);
}

DISPATCH_ALWAYS_INLINE
static inline void
_dispatch_queue_push_inline(dispatch_queue_t dq, dispatch_object_t _tail,
		pthread_priority_t pp, dispatch_wakeup_flags_t flags)
{
	struct dispatch_object_s *tail = _tail._do;
	bool override = _dispatch_queue_need_override(dq, pp);
	if (flags & DISPATCH_WAKEUP_SLOW_WAITER) {
		// when SLOW_WAITER is set, we borrow the reference of the caller
		if (unlikely(_dispatch_queue_push_update_tail(dq, tail))) {
			_dispatch_queue_push_update_head(dq, tail, true);
			flags = DISPATCH_WAKEUP_SLOW_WAITER | DISPATCH_WAKEUP_FLUSH;
		} else if (override) {
			flags = DISPATCH_WAKEUP_SLOW_WAITER | DISPATCH_WAKEUP_OVERRIDING;
		} else {
			flags = DISPATCH_WAKEUP_SLOW_WAITER;
		}
	} else {
		if (override) _dispatch_retain(dq);
		if (unlikely(_dispatch_queue_push_update_tail(dq, tail))) {
			_dispatch_queue_push_update_head(dq, tail, override);
			flags = DISPATCH_WAKEUP_CONSUME | DISPATCH_WAKEUP_FLUSH;
		} else if (override) {
			flags = DISPATCH_WAKEUP_CONSUME | DISPATCH_WAKEUP_OVERRIDING;
		} else {
			return;
		}
	}
	return dx_wakeup(dq, pp, flags);
}

struct _dispatch_identity_s {
	pthread_priority_t old_pp;
};

DISPATCH_ALWAYS_INLINE
static inline void
_dispatch_root_queue_identity_assume(struct _dispatch_identity_s *di,
		pthread_priority_t pp)
{
	// assumed_rq was set by the caller, we need to fake the priorities
	dispatch_queue_t assumed_rq = _dispatch_queue_get_current();

	dispatch_assert(dx_type(assumed_rq) == DISPATCH_QUEUE_GLOBAL_ROOT_TYPE);

	di->old_pp = _dispatch_get_defaultpriority();

<<<<<<< HEAD
	if (!pp) pp = di->old_pri;
	if ((pp & _PTHREAD_PRIORITY_QOS_CLASS_MASK) >
			(assumed_rq->dq_priority & _PTHREAD_PRIORITY_QOS_CLASS_MASK)) {
		_dispatch_wqthread_override_start(_dispatch_tid_self(), pp);
		// Ensure that the root queue sees that this thread was overridden.
		_dispatch_set_defaultpriority_override();
=======
	if (!(assumed_rq->dq_priority & _PTHREAD_PRIORITY_DEFAULTQUEUE_FLAG)) {
		if (!pp) {
			pp = _dispatch_get_priority();
			// _dispatch_root_queue_drain_deferred_item() may turn a manager
			// thread into a regular root queue, and we must never try to
			// restore the manager flag once we became a regular work queue
			// thread.
			pp &= ~(pthread_priority_t)_PTHREAD_PRIORITY_EVENT_MANAGER_FLAG;
		}
		if ((pp & _PTHREAD_PRIORITY_QOS_CLASS_MASK) >
				(assumed_rq->dq_priority & _PTHREAD_PRIORITY_QOS_CLASS_MASK)) {
			_dispatch_wqthread_override_start(_dispatch_tid_self(), pp);
			// Ensure that the root queue sees that this thread was overridden.
			_dispatch_set_defaultpriority_override();
		}
>>>>>>> cf8aae4d
	}
	_dispatch_reset_defaultpriority(assumed_rq->dq_priority);
}

DISPATCH_ALWAYS_INLINE
static inline void
_dispatch_root_queue_identity_restore(struct _dispatch_identity_s *di)
{
	_dispatch_reset_defaultpriority(di->old_pp);
}

typedef dispatch_queue_t
_dispatch_queue_class_invoke_handler_t(dispatch_object_t,
		dispatch_invoke_flags_t, uint64_t *owned, struct dispatch_object_s **);

DISPATCH_ALWAYS_INLINE
static inline void
_dispatch_queue_class_invoke(dispatch_object_t dou,
		dispatch_invoke_flags_t flags,
		_dispatch_queue_class_invoke_handler_t invoke)
{
	dispatch_queue_t dq = dou._dq;
	struct dispatch_object_s *dc = NULL;
	dispatch_queue_t tq = NULL;
	uint64_t dq_state, to_unlock = 0;
	bool owning = !slowpath(flags & DISPATCH_INVOKE_STEALING);
	bool overriding = slowpath(flags & DISPATCH_INVOKE_OVERRIDING);

	// When called from a plain _dispatch_queue_drain:
	//   overriding = false
	//   owning = true
	//
	// When called from an override continuation:
	//   overriding = true
	//   owning depends on whether the override embedded the queue or steals
	DISPATCH_COMPILER_CAN_ASSUME(owning || overriding);

	if (owning) {
		dq->do_next = DISPATCH_OBJECT_LISTLESS;
	}
	to_unlock = _dispatch_queue_drain_try_lock(dq, flags, &dq_state);
	if (likely(to_unlock)) {
		struct _dispatch_identity_s di;
		pthread_priority_t old_dp;

drain_pending_barrier:
		if (overriding) {
			_dispatch_object_debug(dq, "stolen onto thread 0x%x, 0x%lx",
					_dispatch_tid_self(), _dispatch_get_defaultpriority());
<<<<<<< HEAD
			_dispatch_root_queue_identity_assume(&di, 0, 0);
=======
			_dispatch_root_queue_identity_assume(&di, 0);
>>>>>>> cf8aae4d
		}

		if (!(flags & DISPATCH_INVOKE_MANAGER_DRAIN)) {
			pthread_priority_t op, dp;

			old_dp = _dispatch_set_defaultpriority(dq->dq_priority, &dp);
			op = dq->dq_override;
			if (op > (dp & _PTHREAD_PRIORITY_QOS_CLASS_MASK)) {
				_dispatch_wqthread_override_start(_dispatch_tid_self(), op);
				// Ensure that the root queue sees that this thread was overridden.
				_dispatch_set_defaultpriority_override();
			}
		}

		flags = _dispatch_queue_merge_autorelease_frequency(dq, flags);
attempt_running_slow_head:
		tq = invoke(dq, flags, &to_unlock, &dc);
		if (slowpath(tq)) {
			// Either dc is set, which is a deferred invoke case
			//
			// or only tq is and it means a reenqueue is required, because of:
			// a retarget, a suspension, or a width change.
			//
			// In both cases, we want to bypass the check for DIRTY.
			// That may cause us to leave DIRTY in place but all drain lock
			// acquirers clear it
		} else {
			if (!_dispatch_queue_drain_try_unlock(dq, to_unlock)) {
				goto attempt_running_slow_head;
			}
			to_unlock = 0;
		}
		if (overriding) {
			_dispatch_root_queue_identity_restore(&di);
		}
		if (!(flags & DISPATCH_INVOKE_MANAGER_DRAIN)) {
			_dispatch_reset_defaultpriority(old_dp);
		}
	} else if (overriding) {
		uint32_t owner = _dq_state_drain_owner(dq_state);
		pthread_priority_t p = dq->dq_override;
		if (owner && p) {
			_dispatch_object_debug(dq, "overriding thr 0x%x to priority 0x%lx",
					owner, p);
			_dispatch_wqthread_override_start_check_owner(owner, p,
					&dq->dq_state_lock);
		}
	}

	if (owning) {
		_dispatch_introspection_queue_item_complete(dq);
	}

	if (tq && dc) {
		return _dispatch_queue_drain_deferred_invoke(dq, flags, to_unlock, dc);
	}

	if (tq) {
		bool full_width_upgrade_allowed = (tq == _dispatch_queue_get_current());
		uint64_t old_state, new_state;

		os_atomic_rmw_loop2o(dq, dq_state, old_state, new_state, release, {
			new_state = old_state - to_unlock;
			if (full_width_upgrade_allowed && _dq_state_is_runnable(new_state) &&
					_dq_state_has_pending_barrier(new_state)) {
				new_state += DISPATCH_QUEUE_IN_BARRIER;
				new_state += DISPATCH_QUEUE_WIDTH_INTERVAL;
				new_state -= DISPATCH_QUEUE_PENDING_BARRIER;
				new_state += to_unlock & DISPATCH_QUEUE_DRAIN_PRESERVED_BITS_MASK;
			} else {
				new_state = DISPATCH_QUEUE_DRAIN_UNLOCK_PRESERVE_WAITERS_BIT(new_state);
				if (_dq_state_should_wakeup(new_state)) {
					// drain was not interupted for suspension
					// we will reenqueue right away, just put ENQUEUED back
					new_state |= DISPATCH_QUEUE_ENQUEUED;
					new_state |= DISPATCH_QUEUE_DIRTY;
				}
			}
		});
		if (_dq_state_is_in_barrier(new_state)) {
			// we did a "full width upgrade" and just added IN_BARRIER
			// so adjust what we own and drain again
			to_unlock &= DISPATCH_QUEUE_ENQUEUED;
			to_unlock += DISPATCH_QUEUE_IN_BARRIER;
			to_unlock += dq->dq_width * DISPATCH_QUEUE_WIDTH_INTERVAL;
			goto drain_pending_barrier;
		}
		if (_dq_state_has_override(old_state)) {
			// Ensure that the root queue sees that this thread was overridden.
			_dispatch_set_defaultpriority_override();
		}

		if ((old_state ^ new_state) & DISPATCH_QUEUE_ENQUEUED) {
			return _dispatch_queue_push(tq, dq, 0);
		}
	}

	return _dispatch_release_tailcall(dq);
}

DISPATCH_ALWAYS_INLINE
static inline bool
_dispatch_queue_class_probe(dispatch_queue_class_t dqu)
{
	struct dispatch_object_s *tail;
	// seq_cst wrt atomic store to dq_state <rdar://problem/14637483>
	// seq_cst wrt atomic store to dq_flags <rdar://problem/22623242>
	tail = os_atomic_load2o(dqu._oq, oq_items_tail, ordered);
	return slowpath(tail != NULL);
}

DISPATCH_ALWAYS_INLINE DISPATCH_CONST
static inline bool
_dispatch_is_in_root_queues_array(dispatch_queue_t dq)
{
	return (dq >= _dispatch_root_queues) &&
			(dq < _dispatch_root_queues + _DISPATCH_ROOT_QUEUE_IDX_COUNT);
}

DISPATCH_ALWAYS_INLINE DISPATCH_CONST
static inline dispatch_queue_t
_dispatch_get_root_queue(qos_class_t priority, bool overcommit)
{
	if (overcommit) switch (priority) {
	case _DISPATCH_QOS_CLASS_MAINTENANCE:
		return &_dispatch_root_queues[
				DISPATCH_ROOT_QUEUE_IDX_MAINTENANCE_QOS_OVERCOMMIT];
	case _DISPATCH_QOS_CLASS_BACKGROUND:
		return &_dispatch_root_queues[
				DISPATCH_ROOT_QUEUE_IDX_BACKGROUND_QOS_OVERCOMMIT];
	case _DISPATCH_QOS_CLASS_UTILITY:
		return &_dispatch_root_queues[
				DISPATCH_ROOT_QUEUE_IDX_UTILITY_QOS_OVERCOMMIT];
	case _DISPATCH_QOS_CLASS_DEFAULT:
		return &_dispatch_root_queues[
				DISPATCH_ROOT_QUEUE_IDX_DEFAULT_QOS_OVERCOMMIT];
	case _DISPATCH_QOS_CLASS_USER_INITIATED:
		return &_dispatch_root_queues[
				DISPATCH_ROOT_QUEUE_IDX_USER_INITIATED_QOS_OVERCOMMIT];
	case _DISPATCH_QOS_CLASS_USER_INTERACTIVE:
		return &_dispatch_root_queues[
				DISPATCH_ROOT_QUEUE_IDX_USER_INTERACTIVE_QOS_OVERCOMMIT];
	} else switch (priority) {
	case _DISPATCH_QOS_CLASS_MAINTENANCE:
		return &_dispatch_root_queues[DISPATCH_ROOT_QUEUE_IDX_MAINTENANCE_QOS];
	case _DISPATCH_QOS_CLASS_BACKGROUND:
		return &_dispatch_root_queues[DISPATCH_ROOT_QUEUE_IDX_BACKGROUND_QOS];
	case _DISPATCH_QOS_CLASS_UTILITY:
		return &_dispatch_root_queues[DISPATCH_ROOT_QUEUE_IDX_UTILITY_QOS];
	case _DISPATCH_QOS_CLASS_DEFAULT:
		return &_dispatch_root_queues[DISPATCH_ROOT_QUEUE_IDX_DEFAULT_QOS];
	case _DISPATCH_QOS_CLASS_USER_INITIATED:
		return &_dispatch_root_queues[
				DISPATCH_ROOT_QUEUE_IDX_USER_INITIATED_QOS];
	case _DISPATCH_QOS_CLASS_USER_INTERACTIVE:
		return &_dispatch_root_queues[
				DISPATCH_ROOT_QUEUE_IDX_USER_INTERACTIVE_QOS];
	}
	return NULL;
}

#if HAVE_PTHREAD_WORKQUEUE_QOS
DISPATCH_ALWAYS_INLINE DISPATCH_CONST
static inline dispatch_queue_t
_dispatch_get_root_queue_for_priority(pthread_priority_t pp, bool overcommit)
{
	uint32_t idx;

	pp &= _PTHREAD_PRIORITY_QOS_CLASS_MASK;
	idx = (uint32_t)__builtin_ffs((int)pp);
	if (unlikely(!_dispatch_root_queues[DISPATCH_ROOT_QUEUE_IDX_MAINTENANCE_QOS]
			.dq_priority)) {
		// If kernel doesn't support maintenance, bottom bit is background.
		// Shift to our idea of where background bit is.
		idx++;
	}
	// ffs starts at 1, and account for the QOS_CLASS_SHIFT
	// if pp is 0, idx is 0 or 1 and this will wrap to a value larger than
	// DISPATCH_QOS_COUNT
	idx -= (_PTHREAD_PRIORITY_QOS_CLASS_SHIFT + 1);
	if (unlikely(idx >= DISPATCH_QUEUE_QOS_COUNT)) {
		DISPATCH_CLIENT_CRASH(pp, "Corrupted priority");
	}
	return &_dispatch_root_queues[2 * idx + overcommit];
}
#endif

DISPATCH_ALWAYS_INLINE DISPATCH_CONST
static inline dispatch_queue_t
_dispatch_get_root_queue_with_overcommit(dispatch_queue_t rq, bool overcommit)
{
	bool rq_overcommit = (rq->dq_priority & _PTHREAD_PRIORITY_OVERCOMMIT_FLAG);
	// root queues in _dispatch_root_queues are not overcommit for even indices
	// and overcommit for odd ones, so fixing overcommit is either returning
	// the same queue, or picking its neighbour in _dispatch_root_queues
	if (overcommit && !rq_overcommit) {
		return rq + 1;
	}
	if (!overcommit && rq_overcommit) {
		return rq - 1;
	}
	return rq;
}

DISPATCH_ALWAYS_INLINE
static inline void
_dispatch_queue_set_bound_thread(dispatch_queue_t dq)
{
	// Tag thread-bound queues with the owning thread
	dispatch_assert(_dispatch_queue_is_thread_bound(dq));
	mach_port_t old_owner, self = _dispatch_tid_self();
	uint64_t dq_state = os_atomic_or_orig2o(dq, dq_state, self, relaxed);
	if (unlikely(old_owner = _dq_state_drain_owner(dq_state))) {
		DISPATCH_INTERNAL_CRASH(old_owner, "Queue bound twice");
	}
}

DISPATCH_ALWAYS_INLINE
static inline void
_dispatch_queue_clear_bound_thread(dispatch_queue_t dq)
{
	uint64_t dq_state, value;

	dispatch_assert(_dispatch_queue_is_thread_bound(dq));
	os_atomic_rmw_loop2o(dq, dq_state, dq_state, value, relaxed, {
		value = DISPATCH_QUEUE_DRAIN_UNLOCK_PRESERVE_WAITERS_BIT(dq_state);
	});
}

DISPATCH_ALWAYS_INLINE
static inline dispatch_pthread_root_queue_observer_hooks_t
_dispatch_get_pthread_root_queue_observer_hooks(void)
{
	return _dispatch_thread_getspecific(
			dispatch_pthread_root_queue_observer_hooks_key);
}

DISPATCH_ALWAYS_INLINE
static inline void
_dispatch_set_pthread_root_queue_observer_hooks(
		dispatch_pthread_root_queue_observer_hooks_t observer_hooks)
{
	_dispatch_thread_setspecific(dispatch_pthread_root_queue_observer_hooks_key,
			observer_hooks);
}

#pragma mark -
#pragma mark dispatch_priority

DISPATCH_ALWAYS_INLINE
static inline pthread_priority_t
_dispatch_get_defaultpriority(void)
{
#if HAVE_PTHREAD_WORKQUEUE_QOS
	pthread_priority_t pp = (uintptr_t)_dispatch_thread_getspecific(
			dispatch_defaultpriority_key);
	return pp;
#else
	return 0;
#endif
}

DISPATCH_ALWAYS_INLINE
static inline void
_dispatch_reset_defaultpriority(pthread_priority_t pp)
{
#if HAVE_PTHREAD_WORKQUEUE_QOS
	pthread_priority_t old_pp = _dispatch_get_defaultpriority();
	// If an inner-loop or'd in the override flag to the per-thread priority,
	// it needs to be propagated up the chain.
	pp |= old_pp & _PTHREAD_PRIORITY_OVERRIDE_FLAG;
	_dispatch_thread_setspecific(dispatch_defaultpriority_key, (void*)pp);
#else
	(void)pp;
#endif
}

DISPATCH_ALWAYS_INLINE
static inline void
_dispatch_set_defaultpriority_override(void)
{
#if HAVE_PTHREAD_WORKQUEUE_QOS
	pthread_priority_t old_pp = _dispatch_get_defaultpriority();
	pthread_priority_t pp = old_pp | _PTHREAD_PRIORITY_OVERRIDE_FLAG;

	_dispatch_thread_setspecific(dispatch_defaultpriority_key, (void*)pp);
#endif
}

DISPATCH_ALWAYS_INLINE
static inline bool
_dispatch_reset_defaultpriority_override(void)
{
#if HAVE_PTHREAD_WORKQUEUE_QOS
	pthread_priority_t old_pp = _dispatch_get_defaultpriority();
	pthread_priority_t pp = old_pp &
			~((pthread_priority_t)_PTHREAD_PRIORITY_OVERRIDE_FLAG);

	_dispatch_thread_setspecific(dispatch_defaultpriority_key, (void*)pp);
	return unlikely(pp != old_pp);
#endif
	return false;
}

DISPATCH_ALWAYS_INLINE
static inline void
_dispatch_queue_priority_inherit_from_target(dispatch_queue_t dq,
		dispatch_queue_t tq)
{
#if HAVE_PTHREAD_WORKQUEUE_QOS
	const dispatch_priority_t rootqueue_flag = _PTHREAD_PRIORITY_ROOTQUEUE_FLAG;
	const dispatch_priority_t inherited_flag = _PTHREAD_PRIORITY_INHERIT_FLAG;
	const dispatch_priority_t defaultqueue_flag =
			_PTHREAD_PRIORITY_DEFAULTQUEUE_FLAG;
	dispatch_priority_t dqp = dq->dq_priority, tqp = tq->dq_priority;
	if ((!(dqp & ~_PTHREAD_PRIORITY_FLAGS_MASK) || (dqp & inherited_flag)) &&
			(tqp & rootqueue_flag)) {
		if (tqp & defaultqueue_flag) {
			dq->dq_priority = 0;
		} else {
			dq->dq_priority = (tqp & ~rootqueue_flag) | inherited_flag;
		}
	}
#else
	(void)dq; (void)tq;
#endif
}

DISPATCH_ALWAYS_INLINE
static inline pthread_priority_t
_dispatch_set_defaultpriority(pthread_priority_t pp, pthread_priority_t *new_pp)
{
#if HAVE_PTHREAD_WORKQUEUE_QOS
	const pthread_priority_t default_priority_preserved_flags =
			_PTHREAD_PRIORITY_OVERRIDE_FLAG|_PTHREAD_PRIORITY_OVERCOMMIT_FLAG;
	pthread_priority_t old_pp = _dispatch_get_defaultpriority();
	if (old_pp) {
		pthread_priority_t flags, defaultqueue, basepri;
		flags = (pp & _PTHREAD_PRIORITY_DEFAULTQUEUE_FLAG);
		defaultqueue = (old_pp & _PTHREAD_PRIORITY_DEFAULTQUEUE_FLAG);
		basepri = (old_pp & ~_PTHREAD_PRIORITY_FLAGS_MASK);
		pp &= ~_PTHREAD_PRIORITY_FLAGS_MASK;
		if (!pp) {
			flags = _PTHREAD_PRIORITY_INHERIT_FLAG | defaultqueue;
			pp = basepri;
		} else if (pp < basepri && !defaultqueue) { // rdar://16349734
			pp = basepri;
		}
		pp |= flags | (old_pp & default_priority_preserved_flags);
	}
	_dispatch_thread_setspecific(dispatch_defaultpriority_key, (void*)pp);
	if (new_pp) *new_pp = pp;
	return old_pp;
#else
	(void)pp; (void)new_pp;
	return 0;
#endif
}

DISPATCH_ALWAYS_INLINE
static inline pthread_priority_t
_dispatch_priority_adopt(pthread_priority_t pp, unsigned long flags)
{
#if HAVE_PTHREAD_WORKQUEUE_QOS
	pthread_priority_t defaultpri = _dispatch_get_defaultpriority();
	bool enforce, inherited, defaultqueue;
	enforce = (flags & DISPATCH_PRIORITY_ENFORCE) ||
			(pp & _PTHREAD_PRIORITY_ENFORCE_FLAG);
	inherited = (defaultpri & _PTHREAD_PRIORITY_INHERIT_FLAG);
	defaultqueue = (defaultpri & _PTHREAD_PRIORITY_DEFAULTQUEUE_FLAG);
	defaultpri &= ~_PTHREAD_PRIORITY_FLAGS_MASK;
	pp &= ~_PTHREAD_PRIORITY_FLAGS_MASK;

	if (!pp) {
		return defaultpri;
	} else if (defaultqueue) { // rdar://16349734
		return pp;
	} else if (pp < defaultpri) {
		return defaultpri;
	} else if (enforce || inherited) {
		return pp;
	} else {
		return defaultpri;
	}
#else
	(void)pp; (void)flags;
	return 0;
#endif
}

DISPATCH_ALWAYS_INLINE
static inline pthread_priority_t
_dispatch_priority_inherit_from_root_queue(pthread_priority_t pp,
		dispatch_queue_t rq)
{
#if HAVE_PTHREAD_WORKQUEUE_QOS
	pthread_priority_t p = pp & ~_PTHREAD_PRIORITY_FLAGS_MASK;
	pthread_priority_t rqp = rq->dq_priority & ~_PTHREAD_PRIORITY_FLAGS_MASK;
	pthread_priority_t defaultqueue =
			rq->dq_priority & _PTHREAD_PRIORITY_DEFAULTQUEUE_FLAG;

	if (!p || (!defaultqueue && p < rqp)) {
		p = rqp | defaultqueue;
	}
	return p | (rq->dq_priority & _PTHREAD_PRIORITY_OVERCOMMIT_FLAG);
#else
	(void)rq; (void)pp;
	return 0;
#endif
}

DISPATCH_ALWAYS_INLINE
static inline pthread_priority_t
_dispatch_get_priority(void)
{
#if HAVE_PTHREAD_WORKQUEUE_QOS
	pthread_priority_t pp = (uintptr_t)
			_dispatch_thread_getspecific(dispatch_priority_key);
	return pp;
#else
	return 0;
#endif
}

#if HAVE_PTHREAD_WORKQUEUE_QOS
DISPATCH_ALWAYS_INLINE
static inline pthread_priority_t
_dispatch_priority_compute_update(pthread_priority_t pp)
{
#if HAVE_PTHREAD_WORKQUEUE_QOS
	dispatch_assert(pp != DISPATCH_NO_PRIORITY);
	if (!_dispatch_set_qos_class_enabled) return 0;
	// the priority in _dispatch_get_priority() only tracks manager-ness
	// and overcommit, which is inherited from the current value for each update
	// however if the priority had the NEEDS_UNBIND flag set we need to clear it
	// the first chance we get
	//
	// the manager bit is invalid input, but we keep it to get meaningful
	// assertions in _dispatch_set_priority_and_voucher_slow()
	pp &= _PTHREAD_PRIORITY_EVENT_MANAGER_FLAG | ~_PTHREAD_PRIORITY_FLAGS_MASK;
	pthread_priority_t cur_priority = _dispatch_get_priority();
	pthread_priority_t unbind = _PTHREAD_PRIORITY_NEEDS_UNBIND_FLAG;
	pthread_priority_t overcommit = _PTHREAD_PRIORITY_OVERCOMMIT_FLAG;
	if (unlikely(cur_priority & unbind)) {
		// else we always need an update if the NEEDS_UNBIND flag is set
		// the slowpath in _dispatch_set_priority_and_voucher_slow() will
		// adjust the priority further with the proper overcommitness
		return pp ? pp : (cur_priority & ~unbind);
	} else {
		cur_priority &= ~overcommit;
	}
	if (unlikely(pp != cur_priority)) return pp;
<<<<<<< HEAD
#else
	(void)pp; (void)flags;
#endif
=======
>>>>>>> cf8aae4d
	return 0;
}
#endif

DISPATCH_ALWAYS_INLINE DISPATCH_WARN_RESULT
static inline voucher_t
_dispatch_set_priority_and_voucher(pthread_priority_t pp,
		voucher_t v, _dispatch_thread_set_self_t flags)
{
#if HAVE_PTHREAD_WORKQUEUE_QOS
	pp = _dispatch_priority_compute_update(pp);
	if (likely(!pp)) {
		if (v == DISPATCH_NO_VOUCHER) {
			return DISPATCH_NO_VOUCHER;
		}
		if (likely(v == _voucher_get())) {
			bool retained = flags & DISPATCH_VOUCHER_CONSUME;
			if (flags & DISPATCH_VOUCHER_REPLACE) {
				if (retained && v) _voucher_release_no_dispose(v);
				v = DISPATCH_NO_VOUCHER;
			} else {
				if (!retained && v) _voucher_retain(v);
			}
			return v;
		}
	}
	return _dispatch_set_priority_and_voucher_slow(pp, v, flags);
#else
	(void)pp; (void)v; (void)flags;
	return DISPATCH_NO_VOUCHER;
#endif
}

DISPATCH_ALWAYS_INLINE DISPATCH_WARN_RESULT
static inline voucher_t
_dispatch_adopt_priority_and_set_voucher(pthread_priority_t pp,
		voucher_t v, _dispatch_thread_set_self_t flags)
{
	pthread_priority_t p = 0;
	if (pp != DISPATCH_NO_PRIORITY) {
		p = _dispatch_priority_adopt(pp, flags);
	}
	return _dispatch_set_priority_and_voucher(p, v, flags);
}

DISPATCH_ALWAYS_INLINE
static inline void
_dispatch_reset_priority_and_voucher(pthread_priority_t pp, voucher_t v)
{
	if (pp == DISPATCH_NO_PRIORITY) pp = 0;
	(void)_dispatch_set_priority_and_voucher(pp, v,
			DISPATCH_VOUCHER_CONSUME | DISPATCH_VOUCHER_REPLACE);
}

DISPATCH_ALWAYS_INLINE
static inline void
_dispatch_reset_voucher(voucher_t v, _dispatch_thread_set_self_t flags)
{
	flags |= DISPATCH_VOUCHER_CONSUME | DISPATCH_VOUCHER_REPLACE;
	(void)_dispatch_set_priority_and_voucher(0, v, flags);
}

DISPATCH_ALWAYS_INLINE
static inline bool
_dispatch_queue_need_override(dispatch_queue_class_t dqu, pthread_priority_t pp)
{
	// global queues have their override set to DISPATCH_SATURATED_OVERRIDE
	// which makes this test always return false for them.
	return dqu._oq->oq_override < (pp & _PTHREAD_PRIORITY_QOS_CLASS_MASK);
}

DISPATCH_ALWAYS_INLINE
static inline bool
_dispatch_queue_received_override(dispatch_queue_class_t dqu,
		pthread_priority_t pp)
{
	dispatch_assert(dqu._oq->oq_override != DISPATCH_SATURATED_OVERRIDE);
	return dqu._oq->oq_override > (pp & _PTHREAD_PRIORITY_QOS_CLASS_MASK);
}

DISPATCH_ALWAYS_INLINE
static inline bool
_dispatch_queue_need_override_retain(dispatch_queue_class_t dqu,
		pthread_priority_t pp)
{
	if (_dispatch_queue_need_override(dqu, pp)) {
		_os_object_retain_internal_inline(dqu._oq->_as_os_obj);
		return true;
	}
	return false;
}

DISPATCH_ALWAYS_INLINE
static inline bool
_dispatch_queue_reinstate_override_priority(dispatch_queue_class_t dqu,
		dispatch_priority_t new_op)
{
	dispatch_priority_t old_op;
	new_op &= _PTHREAD_PRIORITY_QOS_CLASS_MASK;
	if (!new_op) return false;
	os_atomic_rmw_loop2o(dqu._oq, oq_override, old_op, new_op, relaxed, {
		if (new_op <= old_op) {
			os_atomic_rmw_loop_give_up(return false);
		}
	});
	return true;
}

DISPATCH_ALWAYS_INLINE
static inline void
_dispatch_queue_override_priority(dispatch_queue_class_t dqu,
		pthread_priority_t *pp, dispatch_wakeup_flags_t *flags)
{
	os_mpsc_queue_t oq = dqu._oq;
	dispatch_priority_t qp = oq->oq_priority & _PTHREAD_PRIORITY_QOS_CLASS_MASK;
	dispatch_priority_t np = (*pp & _PTHREAD_PRIORITY_QOS_CLASS_MASK);
	dispatch_priority_t o;

	_dispatch_assert_is_valid_qos_override(np);
	if (oq->oq_priority & _PTHREAD_PRIORITY_DEFAULTQUEUE_FLAG) {
		qp = 0;
	} else if (*flags & DISPATCH_WAKEUP_SLOW_WAITER) {
		// when a queue is used as a lock its priority doesn't count
	} else if (np < qp) {
		// for asynchronous workitems, queue priority is the floor for overrides
		np = qp;
	}
	*flags &= ~_DISPATCH_WAKEUP_OVERRIDE_BITS;

	// this optimizes for the case when no update of the override is required
	// os_atomic_rmw_loop2o optimizes for the case when the update happens,
	// and can't be used.
	o = os_atomic_load2o(oq, oq_override, relaxed);
	do {
		if (likely(np <= o)) break;
	} while (unlikely(!os_atomic_cmpxchgvw2o(oq, oq_override, o, np, &o, relaxed)));

	if (np <= o) {
		*pp = o;
	} else {
		*flags |= DISPATCH_WAKEUP_OVERRIDING;
		*pp = np;
	}
	if (o > qp) {
		*flags |= DISPATCH_WAKEUP_WAS_OVERRIDDEN;
	}
}

DISPATCH_ALWAYS_INLINE
static inline dispatch_priority_t
_dispatch_queue_reset_override_priority(dispatch_queue_class_t dqu,
		bool qp_is_floor)
{
	os_mpsc_queue_t oq = dqu._oq;
	dispatch_priority_t p = 0;
	if (qp_is_floor) {
		// thread bound queues floor their dq_override to their
		// priority to avoid receiving useless overrides
		p = oq->oq_priority & _PTHREAD_PRIORITY_QOS_CLASS_MASK;
	}
	dispatch_priority_t o = os_atomic_xchg2o(oq, oq_override, p, relaxed);
	dispatch_assert(o != DISPATCH_SATURATED_OVERRIDE);
	return (o > p) ? o : 0;
}

DISPATCH_ALWAYS_INLINE
static inline pthread_priority_t
_dispatch_priority_propagate(void)
{
#if HAVE_PTHREAD_WORKQUEUE_QOS
	pthread_priority_t pp = _dispatch_get_priority();
	pp &= ~_PTHREAD_PRIORITY_FLAGS_MASK;
	if (pp > _dispatch_user_initiated_priority) {
		// Cap QOS for propagation at user-initiated <rdar://16681262&16998036>
		pp = _dispatch_user_initiated_priority;
	}
	return pp;
#else
	return 0;
#endif
}

// including maintenance
DISPATCH_ALWAYS_INLINE
static inline bool
_dispatch_is_background_thread(void)
{
#if HAVE_PTHREAD_WORKQUEUE_QOS
	pthread_priority_t pp = _dispatch_get_priority();
	pp &= ~_PTHREAD_PRIORITY_FLAGS_MASK;
	return pp && (pp <= _dispatch_background_priority);
#else
	return false;
#endif
}

#pragma mark -
#pragma mark dispatch_block_t

#ifdef __BLOCKS__

DISPATCH_ALWAYS_INLINE
static inline bool
_dispatch_block_has_private_data(const dispatch_block_t block)
{
	extern void (*_dispatch_block_special_invoke)(void*);
	return (_dispatch_Block_invoke(block) == _dispatch_block_special_invoke);
}

DISPATCH_ALWAYS_INLINE
static inline bool
_dispatch_block_sync_should_enforce_qos_class(dispatch_block_flags_t flags)
{
	/*
	 * Generates better assembly than the actual readable test:
	 *	 (flags & ENFORCE_QOS_CLASS) || !(flags & INHERIT_QOS_FLAGS)
	 */
	flags &= DISPATCH_BLOCK_ENFORCE_QOS_CLASS | DISPATCH_BLOCK_INHERIT_QOS_CLASS;
	return flags != DISPATCH_BLOCK_INHERIT_QOS_CLASS;
}

DISPATCH_ALWAYS_INLINE
static inline dispatch_block_private_data_t
_dispatch_block_get_data(const dispatch_block_t db)
{
	if (!_dispatch_block_has_private_data(db)) {
		return NULL;
	}
	// Keep in sync with _dispatch_block_create implementation
	uint8_t *x = (uint8_t *)db;
	// x points to base of struct Block_layout
	x += sizeof(struct Block_layout);
	// x points to base of captured dispatch_block_private_data_s object
	dispatch_block_private_data_t dbpd = (dispatch_block_private_data_t)x;
	if (dbpd->dbpd_magic != DISPATCH_BLOCK_PRIVATE_DATA_MAGIC) {
		DISPATCH_CLIENT_CRASH(dbpd->dbpd_magic,
				"Corruption of dispatch block object");
	}
	return dbpd;
}

DISPATCH_ALWAYS_INLINE
static inline pthread_priority_t
_dispatch_block_get_priority(const dispatch_block_t db)
{
	dispatch_block_private_data_t dbpd = _dispatch_block_get_data(db);
	return dbpd ? dbpd->dbpd_priority : 0;
}

DISPATCH_ALWAYS_INLINE
static inline dispatch_block_flags_t
_dispatch_block_get_flags(const dispatch_block_t db)
{
	dispatch_block_private_data_t dbpd = _dispatch_block_get_data(db);
	return dbpd ? dbpd->dbpd_flags : 0;
}

#endif

#pragma mark -
#pragma mark dispatch_continuation_t

DISPATCH_ALWAYS_INLINE
static inline dispatch_continuation_t
_dispatch_continuation_alloc_cacheonly(void)
{
	dispatch_continuation_t dc = (dispatch_continuation_t)
			_dispatch_thread_getspecific(dispatch_cache_key);
	if (likely(dc)) {
		_dispatch_thread_setspecific(dispatch_cache_key, dc->do_next);
	}
	return dc;
}

DISPATCH_ALWAYS_INLINE
static inline dispatch_continuation_t
_dispatch_continuation_alloc(void)
{
	dispatch_continuation_t dc =
			_dispatch_continuation_alloc_cacheonly();
	if (unlikely(!dc)) {
		return _dispatch_continuation_alloc_from_heap();
	}
	return dc;
}

DISPATCH_ALWAYS_INLINE
static inline dispatch_continuation_t
_dispatch_continuation_free_cacheonly(dispatch_continuation_t dc)
{
	dispatch_continuation_t prev_dc = (dispatch_continuation_t)
			_dispatch_thread_getspecific(dispatch_cache_key);
	int cnt = prev_dc ? prev_dc->dc_cache_cnt + 1 : 1;
	// Cap continuation cache
	if (unlikely(cnt > _dispatch_continuation_cache_limit)) {
		return dc;
	}
	dc->do_next = prev_dc;
	dc->dc_cache_cnt = cnt;
	_dispatch_thread_setspecific(dispatch_cache_key, dc);
	return NULL;
}

DISPATCH_ALWAYS_INLINE
static inline void
_dispatch_continuation_free(dispatch_continuation_t dc)
{
	dc = _dispatch_continuation_free_cacheonly(dc);
	if (unlikely(dc)) {
		_dispatch_continuation_free_to_cache_limit(dc);
	}
}

#include "trace.h"

DISPATCH_ALWAYS_INLINE
static inline void
_dispatch_continuation_with_group_invoke(dispatch_continuation_t dc)
{
	struct dispatch_object_s *dou = dc->dc_data;
	unsigned long type = dx_type(dou);
	if (type == DISPATCH_GROUP_TYPE) {
		_dispatch_client_callout(dc->dc_ctxt, dc->dc_func);
		_dispatch_introspection_queue_item_complete(dou);
		dispatch_group_leave((dispatch_group_t)dou);
	} else {
		DISPATCH_INTERNAL_CRASH(dx_type(dou), "Unexpected object type");
	}
}

DISPATCH_ALWAYS_INLINE
static inline void
_dispatch_continuation_invoke_inline(dispatch_object_t dou, voucher_t ov,
		dispatch_invoke_flags_t flags)
{
	dispatch_continuation_t dc = dou._dc, dc1;
	dispatch_invoke_with_autoreleasepool(flags, {
		uintptr_t dc_flags = dc->dc_flags;
		// Add the item back to the cache before calling the function. This
		// allows the 'hot' continuation to be used for a quick callback.
		//
		// The ccache version is per-thread.
		// Therefore, the object has not been reused yet.
		// This generates better assembly.
		_dispatch_continuation_voucher_adopt(dc, ov, dc_flags);
		if (dc_flags & DISPATCH_OBJ_CONSUME_BIT) {
			dc1 = _dispatch_continuation_free_cacheonly(dc);
		} else {
			dc1 = NULL;
		}
		if (unlikely(dc_flags & DISPATCH_OBJ_GROUP_BIT)) {
			_dispatch_continuation_with_group_invoke(dc);
		} else {
			_dispatch_client_callout(dc->dc_ctxt, dc->dc_func);
			_dispatch_introspection_queue_item_complete(dou);
		}
		if (unlikely(dc1)) {
			_dispatch_continuation_free_to_cache_limit(dc1);
		}
	});
}

DISPATCH_ALWAYS_INLINE_NDEBUG
static inline void
_dispatch_continuation_pop_inline(dispatch_object_t dou, dispatch_queue_t dq,
		dispatch_invoke_flags_t flags)
{
	dispatch_pthread_root_queue_observer_hooks_t observer_hooks =
			_dispatch_get_pthread_root_queue_observer_hooks();
	if (observer_hooks) observer_hooks->queue_will_execute(dq);
	_dispatch_trace_continuation_pop(dq, dou);
	flags &= _DISPATCH_INVOKE_PROPAGATE_MASK;
	if (_dispatch_object_has_vtable(dou)) {
		dx_invoke(dou._do, flags);
	} else {
		voucher_t ov = dq->dq_override_voucher;
		_dispatch_continuation_invoke_inline(dou, ov, flags);
	}
	if (observer_hooks) observer_hooks->queue_did_execute(dq);
}

// used to forward the do_invoke of a continuation with a vtable to its real
// implementation.
#define _dispatch_continuation_pop_forwarded(dc, ov, dc_flags, ...) \
	({ \
		dispatch_continuation_t _dc = (dc), _dc1; \
		uintptr_t _dc_flags = (dc_flags); \
		_dispatch_continuation_voucher_adopt(_dc, ov, _dc_flags); \
		if (_dc_flags & DISPATCH_OBJ_CONSUME_BIT) { \
			_dc1 = _dispatch_continuation_free_cacheonly(_dc); \
		} else { \
			_dc1 = NULL; \
		} \
		__VA_ARGS__; \
		_dispatch_introspection_queue_item_complete(_dc); \
		if (unlikely(_dc1)) { \
			_dispatch_continuation_free_to_cache_limit(_dc1); \
		} \
	})

DISPATCH_ALWAYS_INLINE
static inline void
_dispatch_continuation_priority_set(dispatch_continuation_t dc,
		pthread_priority_t pp, dispatch_block_flags_t flags)
{
#if HAVE_PTHREAD_WORKQUEUE_QOS
	if (likely(!(flags & DISPATCH_BLOCK_HAS_PRIORITY))) {
		pp = _dispatch_priority_propagate();
	}
	if (flags & DISPATCH_BLOCK_ENFORCE_QOS_CLASS) {
		pp |= _PTHREAD_PRIORITY_ENFORCE_FLAG;
	}
	dc->dc_priority = pp;
#else
	(void)dc; (void)pp; (void)flags;
#endif
}

DISPATCH_ALWAYS_INLINE
static inline pthread_priority_t
_dispatch_continuation_get_override_priority(dispatch_queue_t dq,
		dispatch_continuation_t dc)
{
#if HAVE_PTHREAD_WORKQUEUE_QOS
	pthread_priority_t p = dc->dc_priority & _PTHREAD_PRIORITY_QOS_CLASS_MASK;
	bool enforce = dc->dc_priority & _PTHREAD_PRIORITY_ENFORCE_FLAG;
	pthread_priority_t dqp = dq->dq_priority & _PTHREAD_PRIORITY_QOS_CLASS_MASK;
	bool defaultqueue = dq->dq_priority & _PTHREAD_PRIORITY_DEFAULTQUEUE_FLAG;

	dispatch_assert(dc->dc_priority != DISPATCH_NO_PRIORITY);
	if (p && (enforce || !dqp || defaultqueue)) {
		return p;
	}
	return dqp;
#else
	(void)dq; (void)dc;
	return 0;
#endif
}

DISPATCH_ALWAYS_INLINE
static inline void
_dispatch_continuation_init_f(dispatch_continuation_t dc,
		dispatch_queue_class_t dqu, void *ctxt, dispatch_function_t func,
		pthread_priority_t pp, dispatch_block_flags_t flags, uintptr_t dc_flags)
{
	dc->dc_flags = dc_flags;
	dc->dc_func = func;
	dc->dc_ctxt = ctxt;
	_dispatch_continuation_voucher_set(dc, dqu, flags);
	_dispatch_continuation_priority_set(dc, pp, flags);
}

DISPATCH_ALWAYS_INLINE
static inline void
_dispatch_continuation_init(dispatch_continuation_t dc,
		dispatch_queue_class_t dqu, dispatch_block_t work,
		pthread_priority_t pp, dispatch_block_flags_t flags, uintptr_t dc_flags)
{
	dc->dc_flags = dc_flags | DISPATCH_OBJ_BLOCK_BIT;
	dc->dc_ctxt = _dispatch_Block_copy(work);
	_dispatch_continuation_priority_set(dc, pp, flags);

	if (unlikely(_dispatch_block_has_private_data(work))) {
		// always sets dc_func & dc_voucher
		// may update dc_priority & do_vtable
		return _dispatch_continuation_init_slow(dc, dqu, flags);
	}

	if (dc_flags & DISPATCH_OBJ_CONSUME_BIT) {
		dc->dc_func = _dispatch_call_block_and_release;
	} else {
		dc->dc_func = _dispatch_Block_invoke(work);
	}
	_dispatch_continuation_voucher_set(dc, dqu, flags);
}

#endif // DISPATCH_PURE_C

#endif /* __DISPATCH_INLINE_INTERNAL__ */<|MERGE_RESOLUTION|>--- conflicted
+++ resolved
@@ -1566,14 +1566,6 @@
 
 	di->old_pp = _dispatch_get_defaultpriority();
 
-<<<<<<< HEAD
-	if (!pp) pp = di->old_pri;
-	if ((pp & _PTHREAD_PRIORITY_QOS_CLASS_MASK) >
-			(assumed_rq->dq_priority & _PTHREAD_PRIORITY_QOS_CLASS_MASK)) {
-		_dispatch_wqthread_override_start(_dispatch_tid_self(), pp);
-		// Ensure that the root queue sees that this thread was overridden.
-		_dispatch_set_defaultpriority_override();
-=======
 	if (!(assumed_rq->dq_priority & _PTHREAD_PRIORITY_DEFAULTQUEUE_FLAG)) {
 		if (!pp) {
 			pp = _dispatch_get_priority();
@@ -1589,7 +1581,6 @@
 			// Ensure that the root queue sees that this thread was overridden.
 			_dispatch_set_defaultpriority_override();
 		}
->>>>>>> cf8aae4d
 	}
 	_dispatch_reset_defaultpriority(assumed_rq->dq_priority);
 }
@@ -1639,11 +1630,7 @@
 		if (overriding) {
 			_dispatch_object_debug(dq, "stolen onto thread 0x%x, 0x%lx",
 					_dispatch_tid_self(), _dispatch_get_defaultpriority());
-<<<<<<< HEAD
-			_dispatch_root_queue_identity_assume(&di, 0, 0);
-=======
 			_dispatch_root_queue_identity_assume(&di, 0);
->>>>>>> cf8aae4d
 		}
 
 		if (!(flags & DISPATCH_INVOKE_MANAGER_DRAIN)) {
@@ -2073,7 +2060,6 @@
 static inline pthread_priority_t
 _dispatch_priority_compute_update(pthread_priority_t pp)
 {
-#if HAVE_PTHREAD_WORKQUEUE_QOS
 	dispatch_assert(pp != DISPATCH_NO_PRIORITY);
 	if (!_dispatch_set_qos_class_enabled) return 0;
 	// the priority in _dispatch_get_priority() only tracks manager-ness
@@ -2096,12 +2082,6 @@
 		cur_priority &= ~overcommit;
 	}
 	if (unlikely(pp != cur_priority)) return pp;
-<<<<<<< HEAD
-#else
-	(void)pp; (void)flags;
-#endif
-=======
->>>>>>> cf8aae4d
 	return 0;
 }
 #endif
