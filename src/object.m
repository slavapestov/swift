--- conflicted
+++ resolved
@@ -538,11 +538,7 @@
 		objc_terminate();
 	}
 }
-<<<<<<< HEAD
-#endif
-=======
 #endif // HAVE_MACH
->>>>>>> a535573e
 
 #endif // DISPATCH_USE_CLIENT_CALLOUT
 
